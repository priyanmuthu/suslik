--- conflicted
+++ resolved
@@ -27,12 +27,6 @@
   def synAssert(assertion: Boolean, msg: String): Unit = if (!assertion) throw SynthesisException(msg)
 
   def allRules: List[SynthesisRule]
-<<<<<<< HEAD
-=======
-
-  def initialRules: List[SynthesisRule] = allRules
-
->>>>>>> b33ecf3e
   def nextRules(goal: Goal, depth: Int): List[SynthesisRule]
 
   val startingDepth: Int
@@ -44,16 +38,8 @@
     printLog(List(("Initial specification:", Console.BLACK), (s"${goal.pp}\n", Console.BLUE)))(0, config.printDerivations)
     val stats = new SynStats()
     SMTSolving.init()
-<<<<<<< HEAD
-    synthesize(goal, startingDepth)(stats = stats, rules = nextRules(goal, startingDepth))(printTrace = printTrace) match {
-      case Some(body) =>
-        val proc = Procedure(name, tp, formals, body)
-        Some((proc, stats))
-      case None =>
-        printlnErr(s"Deductive synthesis failed for the goal\n ${goal.pp},\n depth = $startingDepth.")
-=======
     try {
-      synthesize(goal, startingDepth)(stats = stats, rules = allRules)(config = config) match {
+      synthesize(goal, startingDepth)(stats = stats, rules = nextRules(goal, startingDepth))(config = config) match {
         case Some(body) =>
           val proc = Procedure(name, tp, formals, body)
           Some((proc, stats))
@@ -64,7 +50,6 @@
     } catch {
       case SynTimeOutException(msg) =>
         printLog(List((msg, RED)))(i = 0)
->>>>>>> b33ecf3e
         None
     }
 
@@ -130,11 +115,7 @@
           import util.control.Breaks._
           breakable {
             for {subgoal <- s.subgoals} {
-<<<<<<< HEAD
-              synthesize(subgoal, depth - 1)(stats, nextRules(subgoal, depth - 1))(ind + 1, printTrace) match {
-=======
-              synthesize(subgoal, depth - 1)(stats, nextRules(subgoal, depth))(ind + 1, config) match {
->>>>>>> b33ecf3e
+              synthesize(subgoal, depth - 1)(stats, nextRules(subgoal, depth - 1))(ind + 1, config) match {
                 case s@Some(_) => results.append(s)
                 case _ => break
               }
@@ -163,7 +144,7 @@
                   val goal = s.subgoals.head
                   val newPre = goal.pre.copy(phi = andClean(goal.pre.phi, cond.not))
                   val newG = goal.copy(newPre)
-                  synthesize(newG, depth - 1)(stats, nextRules(newG, depth - 1))(ind + 1, printTrace) match {
+                  synthesize(newG, depth - 1)(stats, nextRules(newG, depth - 1))(ind + 1, config) match {
                     case Some(els) => Some(s.kont(List(If(cond, thn, els)))) // successfully synthesized else
                     case _ => None // failed to synthesize else
                   }
