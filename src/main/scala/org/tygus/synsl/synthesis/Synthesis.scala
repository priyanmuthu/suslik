package org.tygus.synsl.synthesis

import org.tygus.synsl.SynSLException
import org.tygus.synsl.language.Statements._
import org.tygus.synsl.logic._
import org.tygus.synsl.logic.smt.SMTSolving
import org.tygus.synsl.util.{SynLogging, SynStats}
import org.tygus.synsl.logic.Specifications._

import scala.Console.{BLACK, BLUE, CYAN, GREEN, MAGENTA, RED, YELLOW}
import scala.collection.mutable.ListBuffer

/**
  * @author Nadia Polikarpova, Ilya Sergey
  */

trait Synthesis extends SepLogicUtils {

  val log: SynLogging

  import log._

  val synQualifier: String = "synthesis"

  case class SynthesisException(msg: String) extends SynSLException(synQualifier, msg)

  def synAssert(assertion: Boolean, msg: String): Unit = if (!assertion) throw SynthesisException(msg)

<<<<<<< HEAD
  def allRules: List[SynthesisRule]
  def initialRules: List[SynthesisRule] = allRules
  def nextRules(goal: Goal, depth: Int): List[SynthesisRule]
=======
  val topLevelRules: List[SynthesisRule]
  val everyDayRules: List[SynthesisRule]

  def allRules: List[SynthesisRule] = topLevelRules ++ everyDayRules
>>>>>>> 29828e66

  val startingDepth: Int

  def synthesizeProc(funGoal: FunSpec, env: Environment, _printFails: Boolean = true):
  Option[(Procedure, SynStats)] = {
    val FunSpec(name, tp, formals, pre, post) = funGoal
    val goal = makeNewGoal(pre, post, formals, name, env)
    printLog(List(("Initial specification:", Console.BLACK), (s"${goal.pp}\n", Console.BLUE)))(0)
    val stats = new SynStats()
    SMTSolving.init()
    synthesize(goal, startingDepth)(stats = stats, rules = allRules)(printDerivations = _printFails) match {
      case Some(body) =>
        val proc = Procedure(name, tp, formals, body)
        Some((proc, stats))
      case None =>
        printlnErr(s"Deductive synthesis failed for the goal\n ${goal.pp},\n depth = $startingDepth.")
        None
    }

  }

  private def synthesize(goal: Goal, depth: Int = startingDepth)
                        (stats: SynStats,
                         rules: List[SynthesisRule])
                        (implicit ind: Int = 0, printDerivations: Boolean = true): Option[Statement] = {

    printLog(List((s"${goal.env.pp}", Console.MAGENTA)))
    printLog(List((s"${goal.pp}", Console.BLUE)))

    if (depth < 0) {
      printLog(List(("Reached maximum depth.", RED)))
      return None
    }

    def tryRules(rules: List[SynthesisRule]): Option[Statement] = rules match {
      case Nil => None
      case r :: rs =>

        // Try alternative sub-derivations after applying `r`
        def tryAlternatives(alts: Seq[Subderivation], altIndex: Int): Option[Statement] = alts match {
          case a :: as =>
            if (altIndex > 0) printLog(List((s"${r.toString} Trying alternative sub-derivation ${altIndex + 1}:", MAGENTA)))
            solveSubgoals(a) match {
              case Some(Magic) =>
                stats.bumpUpBacktracing()
                tryAlternatives(as, altIndex + 1) // This alternative is inconsistent: try other alternatives
              case Some(res) =>
                stats.bumpUpLastingSuccess()
                Some(res) // This alternative succeeded
              case None =>
                stats.bumpUpBacktracing()
                tryAlternatives(as, altIndex + 1) // This alternative failed: try other alternatives
            }
          case Nil =>
            // All alternatives have failed
            if (r.isInstanceOf[InvertibleRule]) {
              // Do not backtrack application of this rule: the rule is invertible and cannot be the reason for failure
              printLog(List((s"${r.toString} All sub-derivations failed: invertible rule, do not backtrack.", MAGENTA)))
              None
            } else {
              // Backtrack application of this rule
              stats.bumpUpBacktracing()
              printLog(List((s"${r.toString} All sub-derivations failed: backtrack.", MAGENTA)))
              tryRules(rs)
            }
        }

        // Solve all sub-goals in a sub-derivation
        def solveSubgoals(s: Subderivation): Option[Statement] = {

          // Optimization: if one of the subgoals failed, to not try the rest!
          // <ugly-imperative-code>
          val results = new ListBuffer[Option[Statement]]
          import util.control.Breaks._
          breakable {
            for {subgoal <- s.subgoals} {
<<<<<<< HEAD
              synthesize(subgoal, depth - 1)(stats, printFails, nextRules(subgoal, depth))(ind + 1) match {
=======
              val nextRules = if (depth < startingDepth) everyDayRules else topLevelRules ++ everyDayRules
              synthesize(subgoal, depth - 1)(stats, nextRules)(ind + 1, printDerivations) match {
>>>>>>> 29828e66
                case s@Some(_) => results.append(s)
                case _ => break
              }
            }
          }
          // </ugly-imperative-code>

          val resultStmts = for (r <- results if r.isDefined) yield r.get
          if (resultStmts.size < s.subgoals.size) {
            // One of the sub-goals failed: this sub-derivation fails
            None
          } else {
            Some(s.kont(resultStmts))
          }
        }

        // Invoke the rule
        val allSubderivations = r(goal)
        val goalStr = s"$r: "

        // Filter out subderivations that violate rule ordering
        def goalInOrder(g: Goal): Boolean = {
          g.deriv.outOfOrder(allRules) match {
            case None => true
            case Some(app) =>
              //              printLog(List((g.deriv.preIndex.map(_.pp).mkString(", "), BLACK)), isFail = true)
              //              printLog(List((g.deriv.postIndex.map(_.pp).mkString(", "), BLACK)), isFail = true)
              printLog(List((s"$goalStr${RED}Alternative ${g.deriv.applications.head.pp} commutes with earlier ${app.pp}", BLACK)), isFail = true)
              false
          }
        }

        // Toggle this comment to enable and disable commute optimization

        // TODO: This optimisation interferes with ApplyHypothesis rule - see beyond/abduct/list-free-frame.syn
        val subderivations = allSubderivations.filter(sub => sub.subgoals.forall(goalInOrder))
        //         val subderivations = allSubderivations

        if (subderivations.isEmpty) {
          // Rule not applicable: try the rest
          printLog(List((s"$goalStr${RED}FAIL", BLACK)), isFail = true)
          tryRules(rs)
        } else {
          // Rule applicable: try all possible sub-derivations
          val subSizes = subderivations.map(s => s"${s.subgoals.size} sub-goal(s)").mkString(", ")
          val succ = s"SUCCESS at depth $ind, ${subderivations.size} alternative(s) [$subSizes]"
          printLog(List((s"$goalStr$GREEN$succ", BLACK)))
          stats.bumpUpSuccessfulRuleApp()
          if (subderivations.size > 1) {
            printLog(List((s"Trying alternative sub-derivation 1:", CYAN)))
          }
          tryAlternatives(subderivations, 0)
        }
    }

    tryRules(rules)
  }

  private def getIndent(implicit i: Int): String = if (i <= 0) "" else "|  " * i

  private def printLog(sc: List[(String, String)], isFail: Boolean = false)
                      (implicit i: Int, printDerivations: Boolean = true): Unit = {
    if (printDerivations) {
      if (!isFail || printDerivations) {
        for ((s, c) <- sc if s.trim.length > 0) {
          print(s"$BLACK$getIndent")
          println(s"$c${s.replaceAll("\n", s"\n$BLACK$getIndent$c")}")
        }
      }
      print(s"$BLACK")
    }
  }

}<|MERGE_RESOLUTION|>--- conflicted
+++ resolved
@@ -26,16 +26,9 @@
 
   def synAssert(assertion: Boolean, msg: String): Unit = if (!assertion) throw SynthesisException(msg)
 
-<<<<<<< HEAD
   def allRules: List[SynthesisRule]
   def initialRules: List[SynthesisRule] = allRules
   def nextRules(goal: Goal, depth: Int): List[SynthesisRule]
-=======
-  val topLevelRules: List[SynthesisRule]
-  val everyDayRules: List[SynthesisRule]
-
-  def allRules: List[SynthesisRule] = topLevelRules ++ everyDayRules
->>>>>>> 29828e66
 
   val startingDepth: Int
 
@@ -112,12 +105,7 @@
           import util.control.Breaks._
           breakable {
             for {subgoal <- s.subgoals} {
-<<<<<<< HEAD
-              synthesize(subgoal, depth - 1)(stats, printFails, nextRules(subgoal, depth))(ind + 1) match {
-=======
-              val nextRules = if (depth < startingDepth) everyDayRules else topLevelRules ++ everyDayRules
-              synthesize(subgoal, depth - 1)(stats, nextRules)(ind + 1, printDerivations) match {
->>>>>>> 29828e66
+              synthesize(subgoal, depth - 1)(stats, nextRules(subgoal, depth))(ind + 1) match {
                 case s@Some(_) => results.append(s)
                 case _ => break
               }
