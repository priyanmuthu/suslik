package org.tygus.synsl.synthesis.rules

import org.tygus.synsl.LanguageUtils.generateFreshVar
import org.tygus.synsl.language.Expressions._
import org.tygus.synsl.language.{Statements, _}
import org.tygus.synsl.logic._
import org.tygus.synsl.synthesis._

/**
  * @author Nadia Polikarpova, Ilya Sergey
  */

object OperationalRules extends SepLogicUtils with RuleUtils {

  val exceptionQualifier: String = "rule-operational"

  import Statements._

  // TODO: Implement [cond]
  // TODO: Implement [call]


  /*
  Write rule: create a new write from where it's possible

  Γ ; {φ ; x.f -> l' * P} ; {ψ ; x.f -> l' * Q} ---> S   GV(l) = GV(l') = Ø
  ------------------------------------------------------------------------- [write]
  Γ ; {φ ; x.f -> l * P} ; {ψ ; x.f -> l' * Q} ---> *x.f := l' ; S

  */
  object WriteRuleOld extends SynthesisRule {

    override def toString: Ident = "[Op: write]"

<<<<<<< HEAD
    def apply(goal: Goal, env: Environment): Seq[Subderivation] = {
=======
    def apply(goal: Goal, env: Environment): SynthesisRuleResult = {
>>>>>>> 471fb808
      val Goal(pre, post, gamma: Gamma, fname) = goal

      // Heaplets have no ghosts
      def noGhosts: Heaplet => Boolean = {
        case PointsTo(_, _, e) => e.vars.forall(v => !goal.isGhost(v))
        case _ => false
      }

      // When do two heaplets match
      def isMatch(hl: Heaplet, hr: Heaplet) = sameLhs(hl)(hr) && noGhosts(hr)

      findMatchingHeaplets(noGhosts, isMatch, goal.pre.sigma, goal.post.sigma) match {
        case None => Nil
        case Some((hl@(PointsTo(x@Var(_), offset, e1)), hr@(PointsTo(_, _, e2)))) =>
          if (e1 == e2) { return Nil } // Do not write if RHSs are the same

          val newPre = Assertion(pre.phi, goal.pre.sigma - hl)
          val newPost = Assertion(post.phi, goal.post.sigma - hr)
          val subGoal = Goal(newPre, newPost, gamma, fname)
          val kont: StmtProducer = stmts => {
            ruleAssert(stmts.lengthCompare(1) == 0, s"Write rule expected 1 premise and got ${stmts.length}")
            val rest = stmts.head
            SeqComp(Store(x, offset, e2), rest)
          }

          List(Subderivation(List((subGoal, env)), kont))
        case Some((hl, hr)) =>
          ruleAssert(assertion = false, s"Write rule matched unexpected heaplets ${hl.pp} and ${hr.pp}")
          Nil
      }
    }

  }

  /*
  Write rule: create a new write from where it's possible

  Γ ; {φ ; P} ; {ψ ; x.f -> Y * Q} ---> S   GV(l) = Ø  Y is fresh
  ------------------------------------------------------------------------- [write]
  Γ ; {φ ; P} ; {ψ ; x.f -> l * Q} ---> S; *x.f := l

  */
  object WriteRule extends SynthesisRule {

    override def toString: Ident = "[Op: write]"

<<<<<<< HEAD
    def apply(goal: Goal, env: Environment): Seq[Subderivation] = {
      val Goal(pre, post, gamma: Gamma, fname) = goal
=======
    def apply(goal: Goal, env: Environment): SynthesisRuleResult = {
      val Goal(pre, post, gamma, fname) = goal
>>>>>>> 471fb808

      // Heaplets have no ghosts
      def noGhosts: Heaplet => Boolean = {
        case PointsTo(_, _, e) => e.vars.forall(v => !goal.isGhost(v))
        case _ => false
      }

      findHeaplet(noGhosts, post.sigma) match {
        case None => Nil
        case Some(h@(PointsTo(x@Var(_), offset, l))) =>
          val y = generateFreshVar(goal)

          val newPost = Assertion (post.phi, (post.sigma - h) ** PointsTo(x, offset, y))
          val subGoal = Goal(pre, newPost, gamma, fname)
          val kont: StmtProducer = stmts => {
            ruleAssert(stmts.lengthCompare(1) == 0, s"Write rule expected 1 premise and got ${stmts.length}")
            val rest = stmts.head
            SeqComp(rest, Store(x, offset, l))
          }
          List(Subderivation(List((subGoal, env)), kont))
        case Some(h) =>
          ruleAssert(false, s"Write rule matched unexpected heaplet ${h.pp}")
          Nil
      }
    }
  }

  /*
  Read rule: create a fresh typed read

        y is fresh   Γ,y ; [y/A]{φ ; x -> A * P} ; [y/A]{ψ ; Q} ---> S
      ---------------------------------------------------------------- [read]
             Γ ; {φ ; x.f -> A * P} ; {ψ ; Q} ---> let y := *x.f ; S
  */
  object ReadRule extends SynthesisRule with InvertibleRule {

    override def toString: Ident = "[Op: read]"

<<<<<<< HEAD
    def apply(goal: Goal, env: Environment): Seq[Subderivation] = {
      val Goal(pre, post, gamma: Gamma, fname) = goal
=======
    def apply(goal: Goal, env: Environment): SynthesisRuleResult = {
      val Goal(pre, post, gamma, fname) = goal
>>>>>>> 471fb808

      def isGhostPoints: Heaplet => Boolean = {
        case PointsTo(x@Var(_), _, a@(Var(_))) => goal.isGhost(a) && !goal.isGhost(x)
        case _ => false
      }

      findHeaplet(isGhostPoints, goal.pre.sigma) match {
        case None => Nil
        case Some(PointsTo(x@Var(_), offset, a@(Var(_)))) =>
          val y = generateFreshVar(goal, a.name)
          val tpy = goal.getType(a)

          val subGoal = Goal(pre.subst(a, y), post.subst(a, y), (tpy, y) :: gamma.toList, fname)
          val kont: StmtProducer = stmts => {
            ruleAssert(stmts.lengthCompare(1) == 0, s"Read rule expected 1 premise and got ${stmts.length}")
            val rest = stmts.head
            // Do not generate read for unused variables
            if (rest.usedVars.contains(y)) SeqComp (Load(y, tpy, x, offset), rest) else rest
          }

          List(Subderivation(List((subGoal, env)), kont))
        case Some(h) =>
          ruleAssert(false, s"Read rule matched unexpected heaplet ${h.pp}")
          Nil
      }
    }
  }

  /*
  Alloc rule: allocate memory for an existential block

           X ∈ GV(post) / GV (pre)        y, Ai fresh
         Γ ; {φ ; y -> (A0 .. An) * P} ; {ψ ; [y/X]Q} ---> S
     -------------------------------------------------------------- [alloc]
     Γ ; {φ ; P} ; {ψ ; block(X, n) * Q} ---> let y = malloc(n); S
  */
  object AllocRule extends SynthesisRule {

    override def toString: Ident = "[Op: alloc]"

<<<<<<< HEAD
    def apply(goal: Goal, env: Environment): Seq[Subderivation] = {
=======
    def apply(goal: Goal, env: Environment): SynthesisRuleResult = {
>>>>>>> 471fb808
      val Goal(pre, post, gamma: Gamma, fname) = goal

      def isExistBlock(goal: Goal): Heaplet => Boolean = {
        case Block(x@Var(_), _) => goal.isExistential(x)
        case _ => false
      }

      findHeaplet(isExistBlock(goal), post.sigma) match {
        case None => Nil
        case Some(h@(Block(x@Var(_), sz))) =>
          val newPost = Assertion(post.phi, post.sigma - h)
          val y = generateFreshVar(goal, x.name)
          val tpy = LocType

          // TODO: replace 0 with blank
          val freshChunks = for (off <- 0 until sz) yield PointsTo(y, off, IntConst(0))
          val newPre = Assertion(pre.phi, SFormula(pre.sigma.chunks ++ freshChunks))
          val subGoal = Goal(newPre, newPost.subst(x, y), (tpy, y) :: gamma.toList, fname)
          val kont: StmtProducer = stmts => {
            ruleAssert(stmts.lengthCompare(1) == 0, s"Alloc rule expected 1 premise and got ${stmts.length}")
            SeqComp(Malloc(y, tpy, sz), stmts.head)
          }

          List(Subderivation(List((subGoal, env)), kont))
        case Some(h) =>
          ruleAssert(false, s"Alloc rule matched unexpected heaplet ${h.pp}")
          Nil
      }
    }

  }

  /*
  Free rule: free a non-ghost block from the pre-state

                     Γ ; {φ ; P} ; {ψ ; Q} ---> S     GV(li) = Ø
   ------------------------------------------------------------------------ [free]
   Γ ; {φ ; block(x, n) * x -> (l1 .. ln) * P} ; { ψ ; Q } ---> free(x); S
*/
  object FreeRule extends SynthesisRule {

    override def toString: Ident = "[Op: free]"

<<<<<<< HEAD
    def apply(goal: Goal, env: Environment): Seq[Subderivation] = {
=======
    def apply(goal: Goal, env: Environment): SynthesisRuleResult = {
>>>>>>> 471fb808
      val Goal(_, post, gamma: Gamma, fname) = goal

      def isConcreteBlock: Heaplet => Boolean = {
        case Block(v@(Var(_)), _) => goal.isConcrete(v)
        case _ => false
      }

      findHeaplet(isConcreteBlock, goal.pre.sigma) match {
        case None => Nil
        case Some(h@Block(x@(Var(_)), sz)) =>
          // Okay, found the block, now looking for the points-to chunks
          val pts = for (off <- 0 until sz) yield {
            findHeaplet(sameLhs(PointsTo(x, off, IntConst(0))), goal.pre.sigma) match {
              case Some(pt) if pt.vars.forall(!goal.isGhost(_)) => pt
              case _ => return Nil
            }
          }
          val newPre = Assertion(goal.pre.phi, goal.pre.sigma - h - pts)
          val subGoal = Goal(newPre, post, gamma, fname)
          val kont: StmtProducer = stmts => {
            ruleAssert(stmts.lengthCompare(1) == 0, s"Free rule expected 1 premise and got ${stmts.length}")
            SeqComp(Free(x), stmts.head)
          }

          List(Subderivation(List((subGoal, env)), kont))
        case Some(h) =>
          ruleAssert(false, s"Free rule matched unexpected heaplet ${h.pp}")
          Nil
      }
    }

  }

}
<|MERGE_RESOLUTION|>--- conflicted
+++ resolved
@@ -32,11 +32,7 @@
 
     override def toString: Ident = "[Op: write]"
 
-<<<<<<< HEAD
-    def apply(goal: Goal, env: Environment): Seq[Subderivation] = {
-=======
-    def apply(goal: Goal, env: Environment): SynthesisRuleResult = {
->>>>>>> 471fb808
+    def apply(goal: Goal, env: Environment): Seq[Subderivation] = {
       val Goal(pre, post, gamma: Gamma, fname) = goal
 
       // Heaplets have no ghosts
@@ -83,13 +79,8 @@
 
     override def toString: Ident = "[Op: write]"
 
-<<<<<<< HEAD
-    def apply(goal: Goal, env: Environment): Seq[Subderivation] = {
-      val Goal(pre, post, gamma: Gamma, fname) = goal
-=======
-    def apply(goal: Goal, env: Environment): SynthesisRuleResult = {
-      val Goal(pre, post, gamma, fname) = goal
->>>>>>> 471fb808
+    def apply(goal: Goal, env: Environment): Seq[Subderivation] = {
+      val Goal(pre, post, gamma: Gamma, fname) = goal
 
       // Heaplets have no ghosts
       def noGhosts: Heaplet => Boolean = {
@@ -128,13 +119,8 @@
 
     override def toString: Ident = "[Op: read]"
 
-<<<<<<< HEAD
-    def apply(goal: Goal, env: Environment): Seq[Subderivation] = {
-      val Goal(pre, post, gamma: Gamma, fname) = goal
-=======
-    def apply(goal: Goal, env: Environment): SynthesisRuleResult = {
-      val Goal(pre, post, gamma, fname) = goal
->>>>>>> 471fb808
+    def apply(goal: Goal, env: Environment): Seq[Subderivation] = {
+      val Goal(pre, post, gamma: Gamma, fname) = goal
 
       def isGhostPoints: Heaplet => Boolean = {
         case PointsTo(x@Var(_), _, a@(Var(_))) => goal.isGhost(a) && !goal.isGhost(x)
@@ -175,11 +161,7 @@
 
     override def toString: Ident = "[Op: alloc]"
 
-<<<<<<< HEAD
-    def apply(goal: Goal, env: Environment): Seq[Subderivation] = {
-=======
-    def apply(goal: Goal, env: Environment): SynthesisRuleResult = {
->>>>>>> 471fb808
+    def apply(goal: Goal, env: Environment): Seq[Subderivation] = {
       val Goal(pre, post, gamma: Gamma, fname) = goal
 
       def isExistBlock(goal: Goal): Heaplet => Boolean = {
@@ -223,11 +205,7 @@
 
     override def toString: Ident = "[Op: free]"
 
-<<<<<<< HEAD
-    def apply(goal: Goal, env: Environment): Seq[Subderivation] = {
-=======
-    def apply(goal: Goal, env: Environment): SynthesisRuleResult = {
->>>>>>> 471fb808
+    def apply(goal: Goal, env: Environment): Seq[Subderivation] = {
       val Goal(_, post, gamma: Gamma, fname) = goal
 
       def isConcreteBlock: Heaplet => Boolean = {
@@ -261,4 +239,4 @@
 
   }
 
-}
+}