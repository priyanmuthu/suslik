--- conflicted
+++ resolved
@@ -4,10 +4,7 @@
 import org.tygus.synsl.language.{Ident, Statements}
 import org.tygus.synsl.logic._
 import org.tygus.synsl.logic.smt.SMTSolving
-<<<<<<< HEAD
 import org.tygus.synsl.logic.unification.SpatialUnification.{FrameChoppingResult, tryUnify}
-=======
->>>>>>> e6d843a5
 import org.tygus.synsl.logic.unification.{PureUnification, SpatialUnification, UnificationGoal}
 import org.tygus.synsl.synthesis._
 
@@ -66,7 +63,6 @@
 
     def apply(goal: Goal, env: Environment): Seq[Subderivation] = {
       def sideCond(p: Assertion, q: Assertion, r: SFormula) = {
-<<<<<<< HEAD
         val gvP = p.vars.filter(goal.isGhost).toSet
         val gvQ = q.vars.filter(goal.isGhost).toSet
         val gvR = r.vars.filter(goal.isGhost).toSet
@@ -78,7 +74,6 @@
       val post = goal.post
       val boundVars = goal.universals ++ goal.formals
       val deriv = goal.deriv
-
       for {
         FrameChoppingResult(newPreSigma, newPostSigma, ts, ss, sub) <-
             SpatialUnification.removeCommonFrame(pre.sigma, post.sigma, boundVars)
@@ -101,11 +96,9 @@
 
     def apply(goal: Goal, env: Environment): Seq[Subderivation] = {
       def sideCond(p: SFormula, q: SFormula, r: Heaplet) = {
-=======
->>>>>>> e6d843a5
         val gvP = p.vars.filter(goal.isGhost).toSet
         val gvQ = q.vars.filter(goal.isGhost).toSet
-        val gvR = r.vars.filter(goal.isGhost).toSet
+        val gvR = r.vars.filter(goal.isGhost)
 
         gvQ.diff(gvP).intersect(gvR).isEmpty
       }
@@ -113,25 +106,24 @@
       val pre = goal.pre
       val post = goal.post
       val deriv = goal.deriv
-      val boundVars = goal.universals ++ goal.formals
 
       for {
-        (newPreSigma, newPostSigma, f, sub) <-
-            SpatialUnification.removeCommonFrame(pre.sigma, post.sigma, boundVars)
-        newPre = Assertion(pre.phi, newPreSigma)
-        newPost = Assertion(post.phi.subst(sub), newPostSigma)
-        if sideCond(newPre, newPost, f)
+        t <- pre.sigma.chunks
+        s <- post.sigma.chunks
+        sub <- tryUnify(t, s, goal.universals ++ goal.formals, false)
+        newPreSigma = pre.sigma - t
+        newPostSigma = (post.sigma - s).subst(sub)
+        if sideCond(newPreSigma, newPostSigma, t)
       } yield {
-//        val newPre = Assertion(pre.phi, newPreSigma)
-//        val newPost = Assertion(post.phi.subst(sub), newPostSigma)
-//
-//        val preFootprint = Set(deriv.preIndex.indexOf(t))
-//        val postFootprint = Set(deriv.postIndex.indexOf(s))
-//        val ruleApp = makeRuleApp(this.toString, (preFootprint, postFootprint), deriv)
-//
-//        val newGoal = goal.copy(newPre, newPost, newRuleApp = Some(ruleApp))
-//        Subderivation(List((newGoal, env)), pureKont(toString))
-        Subderivation(List((goal.copy(newPre, newPost), env)), pureKont(toString))
+        val newPre = Assertion(pre.phi, newPreSigma)
+        val newPost = Assertion(post.phi.subst(sub), newPostSigma)
+
+        val preFootprint = Set(deriv.preIndex.indexOf(t))
+        val postFootprint = Set(deriv.postIndex.indexOf(s))
+        val ruleApp = makeRuleApp(this.toString, (preFootprint, postFootprint), deriv)
+
+        val newGoal = goal.copy(newPre, newPost, newRuleApp = Some(ruleApp))
+        Subderivation(List((newGoal, env)), pureKont(toString))
       }
     }
   }
