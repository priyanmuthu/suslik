--- conflicted
+++ resolved
@@ -167,16 +167,7 @@
         if args.flatMap(_.vars).toSet.subsetOf(goal.vars)
         callGoal <- mkCallGoal(f, sub, callSubPre, goal)
       } yield {
-<<<<<<< HEAD
-        val callGoal = mkCallGoal(f, sub, callSubPre, goal)
         val kont: StmtProducer = prepend(Call(None, Var(f.name), args), toString)
-=======
-        val kont: StmtProducer = stmts => {
-          ruleAssert(stmts.length == 1, s"Apply-hypotheses rule expected 1 premise and got ${stmts.length}")
-          val rest = stmts.head
-          SeqComp(Call(None, Var(f.name), args), rest)
-        }
->>>>>>> ae2c4f3d
         Subderivation(List(callGoal), kont)
       }).toSeq
     }
@@ -335,11 +326,7 @@
             actualConstraints = actualAssertion.phi
             actualBody = actualAssertion.sigma.setUpSAppTags(t + 1, _ => true)
             // If we unfolded too much: back out
-<<<<<<< HEAD
 //             if !actualBody.chunks.exists(h => exceedsMaxDepth(h))
-=======
-            if !actualBody.chunks.exists(h => exceedsMaxDepth(h))
->>>>>>> ae2c4f3d
           } yield {
             val actualSelector = selector.subst(freshExistentialsSubst).subst(substArgs)
             val newPhi = simplify(mkConjunction(List(actualSelector, post.phi, actualConstraints)))
