package org.tygus.synsl.synthesis.rules

import org.tygus.synsl.language.Expressions._
import org.tygus.synsl.language.Statements._
import org.tygus.synsl.language.{Ident, VoidType}
import org.tygus.synsl.logic.Specifications._
import org.tygus.synsl.logic._
import org.tygus.synsl.logic.smt.SMTSolving
import org.tygus.synsl.logic.unification.{SpatialUnification, UnificationGoal}
import org.tygus.synsl.synthesis._
import org.tygus.synsl.synthesis.rules.UnfoldingRules.CallRule.saveApplication

/**
  * @author Nadia Polikarpova, Ilya Sergey
  */

object UnfoldingRules extends SepLogicUtils with RuleUtils {

  val exceptionQualifier: String = "rule-unfolding"

  object InvokeInductionRule extends SynthesisRule with AnyPhase {

    override def toString: Ident = "[Unfold: invoke-induction]"

    private def kont(selectors: Seq[PFormula]): StmtProducer = stmts => {
      ruleAssert(selectors.length == stmts.length,
        s"Mismatch in sizes of selectors and sub-programs\n${selectors.length}: $selectors\n${stmts.length}: $stmts")
      ruleAssert(stmts.nonEmpty, s"Induction rule expected one or more subgoals got ${stmts.length}")
      if (stmts.length == 1) stmts.head else {
        val cond_branches = selectors.zip(stmts).reverse
        val ctail = cond_branches.tail
        val finalBranch = cond_branches.head._2
        ctail.foldLeft(finalBranch) { case (eb, (c, tb)) => If(c, tb, eb).simplify }
      }
    }

    private def mkInductiveSubGoals(goal: Goal): Option[(Seq[(PFormula, Goal)], Heaplet)] = {
      val pre = goal.pre
      val env = goal.env
      findHeaplet(_.isInstanceOf[SApp], pre.sigma) match {
        case Some(h@SApp(pred, args, tag)) if tag.contains(0) =>
          // Only 0-tagged (i.e., not yet once unfolded predicates) can be unfolded
          ruleAssert(env.predicates.contains(pred), s"Open rule encountered undefined predicate: $pred")
          val InductivePredicate(_, params, clauses) = env.predicates(pred).refreshExistentials(goal.vars)
          val sbst = params.map(_._2).zip(args).toMap
          val remainingChunks = pre.sigma.chunks.filter(_ != h)
          val newGoals = for {
            InductiveClause(_sel, _asn) <- clauses
            sel = _sel.subst(sbst)
            asn = _asn.subst(sbst)
            constraints = asn.phi
            body = asn.sigma
            newPrePhi = mkConjunction(List(sel, pre.phi, constraints))
            _newPreSigma1 = SFormula(body.chunks).bumpUpSAppTags()
            _newPreSigma2 = SFormula(remainingChunks).lockSAppTags()
            newPreSigma = SFormula(_newPreSigma1.chunks ++ _newPreSigma2.chunks)
          } yield (sel, goal.copy(Assertion(newPrePhi, newPreSigma)))
          // This is important, otherwise the rule is unsound and produces programs reading from ghosts
          // We can make the conditional without additional reading
          // TODO: Generalise this in the future
          val noGhosts = newGoals.forall { case (sel, _) => sel.vars.subsetOf(goal.programVars.toSet) }
          if (noGhosts) Some((newGoals, h)) else None
        case _ => None
      }
    }

    def apply(goal: Goal): Seq[Subderivation] = {
      // TODO: this is a hack to avoid invoking induction where it has no chance to succeed
      if (goal.hasAllocatedBlocks) return Nil

      mkInductiveSubGoals(goal) match {
        case None => Nil
        case Some((selGoals, h)) =>
          val (selectors, subGoals) = selGoals.unzip
          List(Subderivation(subGoals, kont(selectors)))
      }
    }
  }

  /*
                      args ⊆ Г
       p(params) = <sel_i(params); clause_i(params)>_i
              b_i = sel_i[args/params]
              c_i = clause_i[args/params]
    ∀i, f_rec; Γ ; { φ ⋀ s_i ; b_i * P } ; { ψ ; Q } ---> S_i
    f_rec : ∀xs, { φ ; p(args) * P } ; { ψ ; Q },
       where xs = (vars { φ ; p(args) * P } ; { ψ ; Q }) U Г
    --------------------------------------------------------------------[Unfold: induction]
        Γ ; { φ ; p(args) * P } ; { ψ ; Q } ---> If(<b_i, S_i>)

   */
  object MkInductionRule extends SynthesisRule with AnyPhase {

    override def toString: Ident = "[Unfold: make-induction]"

    private def mkIndHyp(goal: Goal, h: Heaplet): Environment = {
      val env = goal.env
      val fname = Var(goal.fname).refresh(env.functions.keySet.map(Var)).name
      // TODO: provide a proper type, not VOID

      // Re-tagging all predicate occurrences, so the inductive argument
      // would be tagged with Some(1), and everyone else with None(1)
      val SApp(pname, xs, t) = h
      val matcher: Heaplet => Boolean = {
        case SApp(x, ys, q) => x == pname && ys == xs
        case _ => false
      }
      val newPre = goal.pre.bumpUpSAppTags(matcher).lockSAppTags(x => !matcher(x))
      // TODO: If we want to apply IH more than once to the same heap, we need to produce several copies of the hypothesis with increasing tags
      val newPost = goal.post.lockSAppTags()

      val fspec = FunSpec(fname, VoidType, goal.formals, newPre, newPost)
      env.copy(functions = env.functions + (fname -> fspec))
    }

    def apply(goal: Goal): Seq[Subderivation] = {
      val env = goal.env
      if (env.functions.keySet.contains(goal.fname)) return Nil
      // TODO: this is a hack to avoid invoking induction where it has no chance to succeed
      if (goal.hasAllocatedBlocks) return Nil
      val preApps = goal.pre.sigma.apps
      // Nothing to induce on
      if (preApps.isEmpty) return Nil

      val apps = preApps ++ goal.post.sigma.apps
      val noInductionOrUnfoldings = apps.forall {
        case SApp(_, _, t) => t.contains(0)
      }

      if (!noInductionOrUnfoldings) return Nil

      val inductionAlternatives = for {
        a <- preApps
        newEnv = mkIndHyp(goal, a)
        newGoal = goal.copy(env = newEnv)
      } yield Subderivation(Seq(newGoal), pureKont(toString))

      val noInduction = Subderivation(Seq(goal.copy(goal.pre.lockSAppTags())), identityProducer)

      noInduction :: inductionAlternatives
    }
  }

  /*
  Application rule: apply the inductive hypothesis

  TODO: Make sure it works on non-trivial sub-heaps
   */

  object CallRule extends SynthesisRule with PredicatePhase {

    override def toString: Ident = "[Unfold: call]"

    def apply(goal: Goal): Seq[Subderivation] = {
      (for {
        (_, _f) <- goal.env.functions
        f = _f.refreshExistentials(goal.vars)

        // Find all subsets of the goal's pre that might be unified
        lilHeap = f.pre.sigma
        largHeap = goal.pre.sigma
        largSubHeap <- findLargestMatchingHeap(lilHeap, largHeap)
        callSubPre = goal.pre.copy(sigma = largSubHeap)

        // Try to unify f's precondition and found goal pre's subheaps
        source = UnificationGoal(f.pre, f.params.map(_._2).toSet)
        target = UnificationGoal(callSubPre, goal.programVars.toSet)
        sub <- {
          SpatialUnification.unify(target, source)
        }
        if SMTSolving.valid(goal.pre.phi ==> f.pre.phi.subst(sub))
        args = f.params.map { case (_, x) => x.subst(sub) }
        if args.flatMap(_.vars).toSet.subsetOf(goal.vars)
      } yield {
        val callGoal = mkCallGoal(f, sub, callSubPre, goal)
        val kont: StmtProducer = stmts => {
          ruleAssert(stmts.length == 1, s"Apply-hypotheses rule expected 1 premise and got ${stmts.length}")
          val rest = stmts.head
          SeqComp(Call(None, Var(goal.fname), args), rest)
        }
        Subderivation(List(callGoal), kont)
      }).toSeq
    }

    /**
      * Make a call goal for `f` with a given precondition
      */
    def mkCallGoal(f: FunSpec, sub: Map[Var, Expr], callSubPre: Assertion, goal: Goal): Goal = {
      val preFootprint = callSubPre.sigma.chunks.map(p => goal.deriv.preIndex.lastIndexOf(p)).toSet
      val ruleApp = saveApplication((preFootprint, Set.empty), goal.deriv)
      val callPost = f.post.subst(sub)
      val restPreChunks =
        (goal.pre.sigma.chunks.toSet -- callSubPre.sigma.chunks.toSet) ++ callPost.sigma.lockSAppTags().chunks
      val restPre = Assertion(andClean(goal.pre.phi, callPost.phi), SFormula(restPreChunks.toList))
      val callGoal = goal.copy(restPre, newRuleApp = Some(ruleApp))
      callGoal
    }
  }
<<<<<<< HEAD

  // TODO: This rule interfereces with Derivation caching!
  object AbductWritesRule extends SynthesisRule with PredicatePhase {
=======
  /*
   * The rule implementing a limited form of abduction:
   * Relaxes the function by replacing some of the points-to values by ghosts to allow for more unifications
   * Infers the discrepancies and emits new write-goals
   * Uses multiple-sub-derivation mechanism to enable several writes, followed by a call (via CallRule)
   */
  object AbductWritesRule extends SynthesisRule {
>>>>>>> 9b0940b7

    override def toString: Ident = "[Unfold: abduct-writes]"

    def apply(goal: Goal): Seq[Subderivation] = {
      (for {
        (_, _funSpec) <- goal.env.functions

        // Make a "relaxed" substitution for the spec and for with it
        (f, exSub) = _funSpec.refreshExistentials(goal.vars).relaxFunSpec

        lilHeap = f.pre.sigma
        largHeap = goal.pre.sigma
        matchingHeaps = findLargestMatchingHeap(lilHeap, largHeap)
        largPreSubHeap <- matchingHeaps
        callSubPre = goal.pre.copy(sigma = largPreSubHeap) // A subheap of the precondition to unify with

        source = UnificationGoal(f.pre, f.params.map(_._2).toSet)
        target = UnificationGoal(callSubPre, goal.programVars.toSet)
        relaxedSub <- SpatialUnification.unify(target, source)
        // Preserve regular variables and fresh existentials back to what they were, if applicable
        actualSub = relaxedSub.filterNot { case (k, v) => exSub.keySet.contains(k) } ++ compose1(exSub, relaxedSub)
        if SMTSolving.valid(goal.pre.phi ==> f.pre.phi.subst(actualSub))
        (writeGoalsOpt, restGoal) = writesAndRestGoals(actualSub, relaxedSub, f, goal)
        if writeGoalsOpt.nonEmpty
      } yield {
        val writeGoals = writeGoalsOpt.toList
        val n = writeGoals.length
        val kont: StmtProducer = stmts => {
          ruleAssert(stmts.length == n + 1, s"Apply-hypotheses rule expected ${n + 1} premise and got ${stmts.length}")
          val writes = stmts.take(n)
          val rest = stmts.drop(n).head
          writes.foldRight(rest) { case (w, r) => SeqComp(w, r) }
        }
        val subGoals = writeGoals ++ List(restGoal)
        Subderivation(subGoals, kont)
      }).toSeq
    }

    def writesAndRestGoals(actualSub: Subst, relaxedSub: Subst, f: FunSpec, goal: Goal): (Option[Goal], Goal) = {
      val ptss = f.pre.sigma.ptss // raw points-to assertions
      val (ptsToReplace, ptsToObtain) = (for {
        p@PointsTo(x@Var(_), off, e) <- ptss
        if actualSub.contains(x)
        if e.subst(relaxedSub) != e.subst(actualSub)
        actualSource = x.subst(actualSub)
        pToReplace <- goal.pre.sigma.ptss.find { case PointsTo(y, off1, _) => y == actualSource && off == off1 }
        pToObtain = PointsTo(actualSource, off, e.subst(actualSub))
      } yield {
        (pToReplace, pToObtain)
      }).unzip


      // val preFootprintToReplace = ptsToReplace.map(p => goal.deriv.preIndex.indexOf(p)).toSet
      // val ruleApp = saveApplication((preFootprintToReplace, Set.empty), goal.deriv)
      val heapAfterWrites = SFormula(((goal.pre.sigma.chunks.toSet -- ptsToReplace) ++ ptsToObtain).toList)
      val remainingGoal = goal.copy(pre = Assertion(goal.pre.phi, heapAfterWrites))

      if (ptsToReplace.isEmpty) return (None, remainingGoal)

      val smallWriteGoalPre = Assertion(goal.pre.phi, SFormula(ptsToReplace))
      val smallWriteGoalPost = Assertion(goal.pre.phi, SFormula(ptsToObtain))
      val smallWritesGoal = goal.copy(pre = smallWriteGoalPre, post = smallWriteGoalPost)

      (Some(smallWritesGoal), remainingGoal)
    }

  }

<<<<<<< HEAD

  /*
   Hypothesis rule with some abduction embedded in it:
   * Relaxes the function by replacing some of the points-to values by ghosts to allow for more unifications
   * Infers the discrepancies and emits new write-goals
   * Uses multiple-sub-derivation mechanism to enable several writes, followed by a call
   */
  object AbductWritesAndCallRule extends SynthesisRule with PredicatePhase {

    override def toString: Ident = "[Unfold: abduct-writes]"

    def apply(goal: Goal): Seq[Subderivation] = {
      (for {
        (_, _funSpec) <- goal.env.functions

        // Make a "relaxed" substitution for the spec and for with it
        (f, exSub) = _funSpec.refreshExistentials(goal.vars).relaxFunSpec

        lilHeap = f.pre.sigma
        largHeap = goal.pre.sigma
        matchingHeaps = findLargestMatchingHeap(lilHeap, largHeap)
        // if willNotExplode(matchingHeaps)
        largPreSubHeap <- matchingHeaps
        callSubPre = goal.pre.copy(sigma = largPreSubHeap) // A subheap of the precondition to unify with

        source = UnificationGoal(f.pre, f.params.map(_._2).toSet)
        target = UnificationGoal(callSubPre, goal.programVars.toSet)
        relaxedSub <- SpatialUnification.unify(target, source)
        // Preserve regular variables and fresh existentials back to what they were, if applicable
        actualSub = relaxedSub.filterNot { case (k, v) => exSub.keySet.contains(k) } ++ compose1(exSub, relaxedSub)
        if SMTSolving.valid(goal.pre.phi ==> f.pre.phi.subst(actualSub))
        (writeGoalsOpt, restGoal) = writesAndRestGoals(actualSub, relaxedSub, f, goal)

        args = f.params.map { case (_, x) => x.subst(actualSub) }
        if args.flatMap(_.vars).toSet.subsetOf(goal.vars)

      } yield {
        val writeGoals = writeGoalsOpt.toList
        val n = writeGoals.length

        val kont: StmtProducer = stmts => {
          ruleAssert(stmts.length == n + 1, s"Apply-hypotheses rule expected ${n + 1} premise and got ${stmts.length}")
          val writes = stmts.take(n)
          val rest = stmts.drop(n).head
          val k = SeqComp(Call(None, Var(goal.fname), args), rest)
          writes.foldRight(k) { case (w, r) => SeqComp(w, r) }
        }

        val callGoal = CallRule.mkCallGoal(f, actualSub, callSubPre, goal)
        val subGoals = writeGoals ++ List(callGoal)
        Subderivation(subGoals, kont)
      }).toSeq
    }

    def writesAndRestGoals(actualSub: Subst, relaxedSub: Subst, f: FunSpec, goal: Goal): (Option[Goal], Goal) = {
      val ptss = f.pre.sigma.ptss // raw points-to assertions
      val (ptsToReplace, ptsToObtain) = (for {
        p@PointsTo(x@Var(_), off, e) <- ptss
        if actualSub.contains(x)
        if e.subst(relaxedSub) != e.subst(actualSub)
        actualSource = x.subst(actualSub)
        pToReplace <- goal.pre.sigma.ptss.find { case PointsTo(y, off1, _) => y == actualSource && off == off1 }
        pToObtain = PointsTo(actualSource, off, e.subst(actualSub))
      } yield {
        (pToReplace, pToObtain)
      }).unzip

      val heapAfterWrites = SFormula(((goal.pre.sigma.chunks.toSet -- ptsToReplace) ++ ptsToObtain).toList)
      val remainingGoal = goal.copy(pre = Assertion(goal.pre.phi, heapAfterWrites))

      if (ptsToReplace.isEmpty) return (None, remainingGoal)

      val smallWriteGoalPre = Assertion(goal.pre.phi, SFormula(ptsToReplace))
      val smallWriteGoalPost = Assertion(goal.pre.phi, SFormula(ptsToObtain))
      val smallWritesGoal = goal.copy(pre = smallWriteGoalPre, post = smallWriteGoalPost)

      (Some(smallWritesGoal), remainingGoal)
    }

  }

=======
>>>>>>> 9b0940b7
  /*
  Close rule: unroll a predicate in the post-state

              p(params) := { true ? b }
    Γ ; { φ ; P } ; { ψ ; b[args/params] * Q } ---> S
    ---------------------------------------------------- [close]
        Γ ; { φ ; P } ; { ψ ; p(args) * Q } ---> S

   */
  object CloseRule extends SynthesisRule with PredicatePhase {

    override def toString: Ident = "[Unfold: close]"

    private val kont: StmtProducer = stmts => {
      ruleAssert(stmts.lengthCompare(1) == 0, s"Close rule expected 1 premise and got ${stmts.length}")
      stmts.head
    }

    def apply(goal: Goal): Seq[Subderivation] = {
      val post = goal.post
      val env = goal.env
      val deriv = goal.deriv

      // Does h have a tag that exceeds the maximum allowed unfolding depth?
      def exceedsMaxDepth(h: Heaplet): Boolean = {
        h match {
          case SApp(_, _, Some(t)) => t > env.maxUnfoldingDepth
          case _ => false
        }
      }

      def heapletResults(h: Heaplet): Seq[Subderivation] = h match {
        case SApp(pred, args, Some(t)) =>
          ruleAssert(env.predicates.contains(pred),
            s"Close rule encountered undefined predicate: $pred")
          val InductivePredicate(_, params, clauses) = env.predicates(pred).refreshExistentials(goal.vars)

          //ruleAssert(clauses.lengthCompare(1) == 0, s"Predicates with multiple clauses not supported yet: $pred")
          val paramNames = params.map(_._2)
          val substArgs = paramNames.zip(args).toMap
          val subDerivations = for {
            InductiveClause(selector, asn) <- clauses
            // Make sure that existential in the body are fresh
            asnExistentials = asn.vars -- paramNames.toSet
            freshExistentialsSubst = refreshVars(asnExistentials.toList, goal.vars)
            // Make sure that can unfold only once
            actualAssertion = asn.subst(freshExistentialsSubst).subst(substArgs)
            actualConstraints = actualAssertion.phi
            actualBody = actualAssertion.sigma.setUpSAppTags(t + 1, _ => true)
            // If we unfolded too much: back out
            if !actualBody.chunks.exists(h => exceedsMaxDepth(h))
          } yield {
            val actualSelector = selector.subst(freshExistentialsSubst).subst(substArgs)
            val newPhi = simplify(mkConjunction(List(actualSelector, post.phi, actualConstraints)))
            val newPost = Assertion(newPhi, goal.post.sigma ** actualBody - h)

            val postFootprint = Set(deriv.postIndex.lastIndexOf(h))
            val ruleApp = saveApplication((Set.empty, postFootprint), deriv)

            Subderivation(List(goal.copy(post = newPost, newRuleApp = Some(ruleApp))), kont)
          }
          subDerivations
        case _ => Nil
      }

      for {
        h <- goal.post.sigma.chunks
        s <- heapletResults(h)
      } yield s
    }
  }

}<|MERGE_RESOLUTION|>--- conflicted
+++ resolved
@@ -196,19 +196,13 @@
       callGoal
     }
   }
-<<<<<<< HEAD
-
-  // TODO: This rule interfereces with Derivation caching!
-  object AbductWritesRule extends SynthesisRule with PredicatePhase {
-=======
   /*
    * The rule implementing a limited form of abduction:
    * Relaxes the function by replacing some of the points-to values by ghosts to allow for more unifications
    * Infers the discrepancies and emits new write-goals
    * Uses multiple-sub-derivation mechanism to enable several writes, followed by a call (via CallRule)
    */
-  object AbductWritesRule extends SynthesisRule {
->>>>>>> 9b0940b7
+  object AbductWritesRule extends SynthesisRule with PredicatePhase {
 
     override def toString: Ident = "[Unfold: abduct-writes]"
 
@@ -274,93 +268,8 @@
 
       (Some(smallWritesGoal), remainingGoal)
     }
-
-  }
-
-<<<<<<< HEAD
-
-  /*
-   Hypothesis rule with some abduction embedded in it:
-   * Relaxes the function by replacing some of the points-to values by ghosts to allow for more unifications
-   * Infers the discrepancies and emits new write-goals
-   * Uses multiple-sub-derivation mechanism to enable several writes, followed by a call
-   */
-  object AbductWritesAndCallRule extends SynthesisRule with PredicatePhase {
-
-    override def toString: Ident = "[Unfold: abduct-writes]"
-
-    def apply(goal: Goal): Seq[Subderivation] = {
-      (for {
-        (_, _funSpec) <- goal.env.functions
-
-        // Make a "relaxed" substitution for the spec and for with it
-        (f, exSub) = _funSpec.refreshExistentials(goal.vars).relaxFunSpec
-
-        lilHeap = f.pre.sigma
-        largHeap = goal.pre.sigma
-        matchingHeaps = findLargestMatchingHeap(lilHeap, largHeap)
-        // if willNotExplode(matchingHeaps)
-        largPreSubHeap <- matchingHeaps
-        callSubPre = goal.pre.copy(sigma = largPreSubHeap) // A subheap of the precondition to unify with
-
-        source = UnificationGoal(f.pre, f.params.map(_._2).toSet)
-        target = UnificationGoal(callSubPre, goal.programVars.toSet)
-        relaxedSub <- SpatialUnification.unify(target, source)
-        // Preserve regular variables and fresh existentials back to what they were, if applicable
-        actualSub = relaxedSub.filterNot { case (k, v) => exSub.keySet.contains(k) } ++ compose1(exSub, relaxedSub)
-        if SMTSolving.valid(goal.pre.phi ==> f.pre.phi.subst(actualSub))
-        (writeGoalsOpt, restGoal) = writesAndRestGoals(actualSub, relaxedSub, f, goal)
-
-        args = f.params.map { case (_, x) => x.subst(actualSub) }
-        if args.flatMap(_.vars).toSet.subsetOf(goal.vars)
-
-      } yield {
-        val writeGoals = writeGoalsOpt.toList
-        val n = writeGoals.length
-
-        val kont: StmtProducer = stmts => {
-          ruleAssert(stmts.length == n + 1, s"Apply-hypotheses rule expected ${n + 1} premise and got ${stmts.length}")
-          val writes = stmts.take(n)
-          val rest = stmts.drop(n).head
-          val k = SeqComp(Call(None, Var(goal.fname), args), rest)
-          writes.foldRight(k) { case (w, r) => SeqComp(w, r) }
-        }
-
-        val callGoal = CallRule.mkCallGoal(f, actualSub, callSubPre, goal)
-        val subGoals = writeGoals ++ List(callGoal)
-        Subderivation(subGoals, kont)
-      }).toSeq
-    }
-
-    def writesAndRestGoals(actualSub: Subst, relaxedSub: Subst, f: FunSpec, goal: Goal): (Option[Goal], Goal) = {
-      val ptss = f.pre.sigma.ptss // raw points-to assertions
-      val (ptsToReplace, ptsToObtain) = (for {
-        p@PointsTo(x@Var(_), off, e) <- ptss
-        if actualSub.contains(x)
-        if e.subst(relaxedSub) != e.subst(actualSub)
-        actualSource = x.subst(actualSub)
-        pToReplace <- goal.pre.sigma.ptss.find { case PointsTo(y, off1, _) => y == actualSource && off == off1 }
-        pToObtain = PointsTo(actualSource, off, e.subst(actualSub))
-      } yield {
-        (pToReplace, pToObtain)
-      }).unzip
-
-      val heapAfterWrites = SFormula(((goal.pre.sigma.chunks.toSet -- ptsToReplace) ++ ptsToObtain).toList)
-      val remainingGoal = goal.copy(pre = Assertion(goal.pre.phi, heapAfterWrites))
-
-      if (ptsToReplace.isEmpty) return (None, remainingGoal)
-
-      val smallWriteGoalPre = Assertion(goal.pre.phi, SFormula(ptsToReplace))
-      val smallWriteGoalPost = Assertion(goal.pre.phi, SFormula(ptsToObtain))
-      val smallWritesGoal = goal.copy(pre = smallWriteGoalPre, post = smallWriteGoalPost)
-
-      (Some(smallWritesGoal), remainingGoal)
-    }
-
-  }
-
-=======
->>>>>>> 9b0940b7
+  }
+
   /*
   Close rule: unroll a predicate in the post-state
 
