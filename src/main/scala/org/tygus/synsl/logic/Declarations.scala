package org.tygus.synsl.logic

import org.tygus.synsl.language._
import org.tygus.synsl.language.Expressions._
import org.tygus.synsl.language.SynslType
import org.tygus.synsl.synthesis.rules.UnfoldingRules.ApplyHypothesisAbduceFrameRule.refreshVars

/**
  * @author Ilya Sergey
  */

/**
  * A top-level declaration in a program
  */
sealed abstract class TopLevelDeclaration extends PrettyPrinting

/**
  * Function to synthesize
  *
  * @param name  function name
  * @param rType function return type
  */
case class FunSpec(name: Ident, rType: SynslType, params: Gamma,
                   pre: Assertion, post: Assertion) extends TopLevelDeclaration {
  override def pp: String = {
    s"${pre.pp}\n${rType.pp} " +
      s"$name(${params.map { case (t, i) => s"${t.pp} ${i.pp}" }.mkString(", ")})\n" +
      s"${post.pp}"
  }


  def ppInline: String = {
    s"${rType.pp} " +
      s"$name(${params.map { case (t, i) => s"${t.pp} ${i.pp}" }.mkString(", ")})" +
      s" ${pre.pp} ${post.pp}"
  }

  def relaxFunSpec = {
    val (relaxedPre, sub) = pre.relaxPTSImages
    val reversedSub = for ((k, v@Var(_)) <- sub) yield v -> k
    val relaxedPost = post.subst(reversedSub)
    (this.copy(pre = relaxedPre, post = relaxedPost), sub)
  }

  def refreshExistentials(taken: Set[Var]): FunSpec = {
    val sub = refreshVars(((post.vars -- pre.vars) -- params.map(_._2).toSet).toList, taken)
    val newPre = pre.subst(sub)
    val newPost = post.subst(sub)
    this.copy(pre = newPre, post = newPost)
  }


}

/**
  * A selector is of the form (phi, sigma)
  */
case class InductiveClause(selector: PFormula, asn: Assertion) extends PrettyPrinting with PureLogicUtils {
  override def pp: String =
    s"${selector.pp} => ${asn.pp}"

  def valid: Boolean = isAtomicPFormula(selector)

}

/**
  * An inductive definition has a name and a collection of clauses.
  *
  * For instance, a linked list can be encoded as follows:
  *
  * predicate lseg(x, y) {
  * x == y  =>  emp
  * | x != y  => x -> (V, Z) * lseg(Z, y)
  * }
  *
  *
  * Each clause condition does not contain free variables, only the parameters,
  * while all free variables in the spatial part (body) is existentially quantified.
  *
  * Also add simple predicate definitions
  *
  * TODO: add higher-order predicates, e.g., a list parameterised by a predicate
  *
  */
case class InductivePredicate(name: Ident, params: Seq[Var], clauses: Seq[InductiveClause])
  extends TopLevelDeclaration with PureLogicUtils {

  override def pp: String = {
    val prelude = s"$name (${params.map(_.pp).mkString(", ")}) {"
    val cls = clauses.map(_.pp).mkString(" | ")
    prelude + cls + "}"
  }

  def valid: Boolean = clauses.forall(_.valid)

  /**
    * Renames existentials so they wouldn't capture the parameters and `vars`
    *
    * @param vars additional contextual variables that can be captures
    * @return inductive predicate
    */
  def refreshExistentials(vars: Set[Var]): InductivePredicate = {
    val bound = vars ++ params.toSet
    val sbst = refreshVars(existentials.toList, bound)
    this.copy(clauses = this.clauses.map(c => InductiveClause(c.selector.subst(sbst), c.asn.subst(sbst))))
  }

  def vars: Set[Var] = clauses.flatMap(c => c.selector.vars ++ c.asn.vars).toSet

  def existentials: Set[Var] = vars -- params.toSet

}

/**
  * Program: for now just a sequence of declarations
  */
case class Program(decls: Seq[TopLevelDeclaration]) extends PrettyPrinting {
  override def pp: String = decls.map(_.pp).mkString("\n\n")
}


/**
  * Environment: stores module-level declarations that might be needed during synthesis
  * (predicates, component functions, etc)
  */
<<<<<<< HEAD
case class Environment(predicates: PredicateEnv, functions: FunctionEnv, maxUnfoldingDepth: Int = 1) {
=======
case class Environment(predicates: PredicateEnv, functions: FunctionEnv,
                       unfoldingsLeft: Int = 1) {
>>>>>>> 4b121113
  def pp: String = {
    val ps = predicates.values.toSet.toList.map((x: InductivePredicate) => x.pp).mkString("; ")
    val psStr = if (ps.nonEmpty) s"[Predicates (${predicates.size}): $ps]" else ""
    val fs = functions.values.toSet.toList.map((x: FunSpec) => x.ppInline).mkString("; ")
    val fsStr = if (functions.nonEmpty) s"\n[Functions  (${functions.size}): $fs]" else ""
    //val post = if (ps.nonEmpty || fs.nonEmpty) "\n" else ""
    s"$psStr$fsStr"
  }
}
<|MERGE_RESOLUTION|>--- conflicted
+++ resolved
@@ -123,12 +123,8 @@
   * Environment: stores module-level declarations that might be needed during synthesis
   * (predicates, component functions, etc)
   */
-<<<<<<< HEAD
-case class Environment(predicates: PredicateEnv, functions: FunctionEnv, maxUnfoldingDepth: Int = 1) {
-=======
 case class Environment(predicates: PredicateEnv, functions: FunctionEnv,
-                       unfoldingsLeft: Int = 1) {
->>>>>>> 4b121113
+                       maxUnfoldingDepth: Int = 1) {
   def pp: String = {
     val ps = predicates.values.toSet.toList.map((x: InductivePredicate) => x.pp).mkString("; ")
     val psStr = if (ps.nonEmpty) s"[Predicates (${predicates.size}): $ps]" else ""
