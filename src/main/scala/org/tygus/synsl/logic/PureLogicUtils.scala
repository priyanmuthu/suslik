--- conflicted
+++ resolved
@@ -143,34 +143,6 @@
     None
   }
 
-<<<<<<< HEAD
-=======
-  /**
-    * Check if two formulas are equivalent
-    */
-  def isEquiv(p1: PFormula, p2: PFormula): Boolean = (p1, p2) match {
-    case (BinaryExpr(OpEq, e1, e2), BinaryExpr(OpEq, e3, e4)) => isEquivPair(e1, e2, e3, e4)
-    case (BinaryExpr(OpSetEq, e1, e2), BinaryExpr(OpSetEq, e3, e4)) => isEquivPair(e1, e2, e3, e4)
-    case (UnaryExpr(OpNot, z1), UnaryExpr(OpNot, z2)) => isEquiv(z1, z2)
-    //  Fun with sets
-    case (BinaryExpr(OpUnion, e1, e2), BinaryExpr(OpUnion, e3, e4)) => isEquivPair(e1, e2, e3, e4)
-    case _ => p1 == p2
-  }
-
-  def isEquivPair(e1: Expr, e2: Expr, e3: Expr, e4: Expr): Boolean =
-    isEquiv(e1, e3) && isEquiv(e2, e4) || isEquiv(e1, e4) && isEquiv(e2, e3)
-
-  /**
-    * Removes the conjuncts from `sparsen` that have equivalent ones in base
-    */
-  def removeEquivalent(base: PFormula, sparsen: PFormula): Option[PFormula] = {
-    val scs = conjuncts(sparsen)
-    val bcs = conjuncts(base)
-    val res = scs.filterNot(p => bcs.exists(c => isEquiv(p, c)))
-    if (res.size < scs.size) Some(mkConjunction(res)) else None
-  }
-
->>>>>>> 64ccf3e0
   def findConjunctAndRest(p: PFormula => Boolean, phi: PFormula): Option[(PFormula, List[PFormula])] =
     Some(conjuncts(phi)).flatMap(cs => cs.find(p) match {
       case Some(c) => Some((c, cs.filter(e => e != c)))
