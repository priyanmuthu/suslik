package org.tygus.suslik.logic

import org.tygus.suslik.SSLException
import org.tygus.suslik.language.Expressions._

/**
  * Utilities for pure formulae
  *
  * @author Nadia Polikarpova, Ilya Sergey
  */
trait PureLogicUtils {

  /*
  Substitutions
   */
  type Subst = Map[Var, Expr]
  type SubstVar = Map[Var, Var]

  def emptySubst: Subst = Map.empty

  protected def assertNoOverlap(sbst1: Subst, sbst2: Subst) {
    assert(sbst1.keySet.intersect(sbst2.keySet).isEmpty, s"Two substitutions overlap:\n:$sbst1\n$sbst2")
  }

  def compose(subst1: SubstVar, subst2: Subst): Subst = {
    subst1.map { case (k, v) => k -> subst2.getOrElse(v, v) }
  }

  def compose1(subst1: Subst, subst2: Subst): Subst =
    subst1.map {
      case (k, v) => k -> (v match {
        case w@Var(_) => subst2.getOrElse(w, v)
        case _ => v
      })
    }


  def ppSubst(m: Subst): String = {
    s"{${m.map { case (k, v) => s"${k.pp} -> ${v.pp}" }.mkString("; ")}}"
  }

  def agreeOnSameKeys(m1: Subst, m2: Subst): Boolean = {
    val common = m1.keySet.intersect(m2.keySet)
    common.forall(k => m1.isDefinedAt(k) && m2.isDefinedAt(k) && m1(k) == m2(k))
  }

<<<<<<< HEAD
  /**
    *
    */
  def propagate_not(e:Expr):Expr = e match {
    //  Classical logic stuff and de Morgan
    case UnaryExpr(OpNot, UnaryExpr(OpNot, arg)) => propagate_not(arg)
    case UnaryExpr(OpNot, BinaryExpr(OpAnd, left, right)) => propagate_not(left.not) || propagate_not(right.not)
    case UnaryExpr(OpNot, BinaryExpr(OpOr, left, right)) => propagate_not(left.not) && propagate_not(right.not)
    case UnaryExpr(OpNot, BoolConst(true)) => pFalse
    case UnaryExpr(OpNot, BoolConst(false)) => pTrue
      
    // Propagate further
    case UnaryExpr(op, e1) => UnaryExpr(op, propagate_not(e1))
    case BinaryExpr(op, left, right) => BinaryExpr(op, propagate_not(left), propagate_not(right))
    case OverloadedBinaryExpr(op, e1, e2) => OverloadedBinaryExpr(op, propagate_not(e1), propagate_not(e2))
    case _:IntConst => e
    case _:BoolConst => e
    case _:Var => e
    case IfThenElse(e1,e2,e3) => IfThenElse(propagate_not(e1),propagate_not(e2), propagate_not(e3))
    case SetLiteral(args) => SetLiteral(args.map(propagate_not))
  }

=======
>>>>>>> c7f653cd
  def desugar(e: Expr): Expr = e match {
      // Bi-implication usually ends up not being in CNF, so it is not very useful
//    case BinaryExpr(OpBoolEq, e1, e2) => desugar(e1) <==> desugar(e2)
    case UnaryExpr(OpUnaryMinus, arg) => BinaryExpr(OpMinus, IntConst(0), desugar(arg))
    case OverloadedBinaryExpr(OpNotEqual, e1, e2)  => desugar(e1) |/===| desugar(e2)
    case OverloadedBinaryExpr(OpGt, e1, e2)  => OverloadedBinaryExpr(OpLt, desugar(e2), desugar(e1))
    case OverloadedBinaryExpr(OpGeq, e1, e2)  => OverloadedBinaryExpr(OpLeq, desugar(e2), desugar(e1))
    case BinaryExpr(OpImplication, e1, e2)           => desugar(e1) ==> desugar(e2)
    case OverloadedBinaryExpr(OpImplication, e1, e2) => desugar(e1) ==> desugar(e2)

      // Propagate further
    case BinaryExpr(op, e1, e2) => BinaryExpr(op, desugar(e1), desugar(e2))
    case OverloadedBinaryExpr(op, e1, e2) => OverloadedBinaryExpr(op, desugar(e1), desugar(e2))
    case UnaryExpr(op, e1) => UnaryExpr(op, desugar(e1))
    case _:IntConst => e
    case _:BoolConst => e
    case _:Var => e
    case IfThenElse(e1,e2,e3) => IfThenElse(desugar(e1),desugar(e2), desugar(e3))
    case SetLiteral(args) => SetLiteral(args.map(desugar))
  }

  /**
    * Expression simplifier
    */
  def simplify(e: Expr): Expr = e match {
    //  Truth table for and
    case BinaryExpr(OpAnd, e1, e2) => simplify(e1) match {
      case BoolConst(false) => pFalse
      case BoolConst(true) => simplify(e2)
      case s1 => simplify(e2) match {
        case BoolConst(false) => pFalse
        case BoolConst(true) => s1
        case s2 => s1 && s2
      }
    }

    //  Truth table for or
    case BinaryExpr(OpOr, e1, e2) => simplify(e1) match {
      case BoolConst(true) => pTrue
      case BoolConst(false) => simplify(e2)
      case s1 => simplify(e2) match {
        case BoolConst(true) => pTrue
        case BoolConst(false) => s1
        case s2 => s1 || s2
      }
    }

    //  Classical logic stuff and de Morgan
    case UnaryExpr(OpNot, UnaryExpr(OpNot, arg)) => simplify(arg)
    case UnaryExpr(OpNot, BinaryExpr(OpAnd, left, right)) => simplify(left.not) || simplify(right.not)
    case UnaryExpr(OpNot, BinaryExpr(OpOr, left, right)) => simplify(left.not) && simplify(right.not)
    case UnaryExpr(OpNot, BoolConst(true)) => pFalse
    case UnaryExpr(OpNot, BoolConst(false)) => pTrue

    case BinaryExpr(OpEq, v1@Var(n1), v2@Var(n2)) if n1 == n2 => // remove trivial equality
      BoolConst(true)
    case BinaryExpr(OpEq, v1@Var(n1), v2@Var(n2)) => // sort arguments lexicographically
      if (n1 <= n2) BinaryExpr(OpEq, v1, v2) else BinaryExpr(OpEq, v2, v1)
    case BinaryExpr(OpEq, e, v@Var(_)) if !e.isInstanceOf[Var] => BinaryExpr(OpEq, v, simplify(e))
    case BinaryExpr(OpSetEq, v1@Var(n1), v2@Var(n2)) if n1 == n2 => // remove trivial equality
      BoolConst(true)
    case BinaryExpr(OpSetEq, v1@Var(n1), v2@Var(n2)) => // sort arguments lexicographically
      if (n1 <= n2) BinaryExpr(OpSetEq, v1, v2) else BinaryExpr(OpSetEq, v2, v1)
    case BinaryExpr(OpSetEq, e, v@Var(_)) if !e.isInstanceOf[Var] => BinaryExpr(OpSetEq, v, simplify(e))

      // TODO: maybe enable
//    case BinaryExpr(OpBoolEq, v1@Var(n1), v2@Var(n2)) if n1 == n2 => // remove trivial equality
//      BoolConst(true)
//    case BinaryExpr(OpBoolEq, v1@Var(n1), v2@Var(n2)) => // sort arguments lexicographically
//      if (n1 <= n2) BinaryExpr(OpBoolEq, v1, v2) else BinaryExpr(OpBoolEq, v2, v1)
//    case BinaryExpr(OpBoolEq, e, v@Var(_)) if !e.isInstanceOf[Var] => BinaryExpr(OpBoolEq, v, simplify(e))

    case BinaryExpr(OpPlus, left, IntConst(i)) if i.toInt == 0 => simplify(left)
    case BinaryExpr(OpPlus, IntConst(i), right) if i.toInt == 0 => simplify(right)
    case BinaryExpr(OpMinus, left, IntConst(i)) if i.toInt == 0 => simplify(left)

    case BinaryExpr(OpUnion, left, SetLiteral(s)) if s.isEmpty => simplify(left)
    case BinaryExpr(OpUnion, SetLiteral(s), right) if s.isEmpty => simplify(right)

    case UnaryExpr(op, e1) => UnaryExpr(op, simplify(e1))
    case BinaryExpr(op, e1, e2) => BinaryExpr(op, simplify(e1), simplify(e2))

    case _ => e
  }

  def pTrue: PFormula = BoolConst(true)

  def pFalse: PFormula = BoolConst(false)

  private def isAtomicExpr(e: Expr): Boolean = e match {
    case BinaryExpr(op, _, _) => !op.isInstanceOf[RelOp] && !op.isInstanceOf[LogicOp]
    case _ => true
  }

  val isRelationPFormula: (PFormula) => Boolean = {
    case BinaryExpr(op, e1, e2) => op.isInstanceOf[RelOp] && isAtomicExpr(e1) && isAtomicExpr(e2)
    case _ => false
  }

  val isAtomicPFormula: PFormula => Boolean = {
    case BoolConst(true) | BoolConst(false) => true
    case Var(_) => true // Not sure, because var might be non-bool, which is not very atomic (or is it atomic enough?)
    case UnaryExpr(OpNot, Var(_)) => true // here var must be bool
    case UnaryExpr(OpNot, p) => isRelationPFormula(p)
    case p => isRelationPFormula(p)
  }

  val isDisjunction: PFormula => Boolean = {
    case BinaryExpr(OpAnd, _, _) => false
    case BinaryExpr(OpOr, left, right) => isDisjunction(left) && isDisjunction(right)
    case p => isAtomicPFormula(p)
  }

  val isCNF: PFormula => Boolean = {
    case BinaryExpr(OpAnd, left, right) => isCNF(left) && isCNF(right)
    case p => isDisjunction(p)
  }

  def findCommon[T](cond: T => Boolean, ps1: List[T], ps2: List[T]): Option[(T, List[T], List[T])] = {
    for (p <- ps1 if cond(p)) {
      if (ps2.contains(p)) {
        return Some((p, ps1.filter(_ != p), ps2.filter(_ != p)))
      }
    }
    None
  }

  def findConjunctAndRest(p: PFormula => Boolean, phi: PFormula): Option[(PFormula, List[PFormula])] =
    Some(phi.conjuncts).flatMap(cs => cs.find(p) match {
      case Some(c) => Some((c, cs.filter(e => e != c)))
      case None => None
    })

  /**
    * Assemble a formula from a list of conjunctions
    */
  def mkConjunction(ps: List[PFormula]): PFormula = ps.distinct.foldLeft[PFormula](pTrue)((p1, p2) => p1 && p2)

  /**
    * @param vs    a list of variables to refresh
    * @param bound bound identifiers
    * @return A substitution from old vars in assn to new ones, fresh wrt. `rotten`
    */
  def refreshVars(vs: List[Var], bound: Set[Var]): Map[Var, Var] = {

    def go(vsToRefresh: List[Var], taken: Set[Var], acc: Map[Var, Var]): Map[Var, Var] =
      vsToRefresh match {
        case Nil => acc
        case x :: xs =>
          val y = x.refresh(taken)
          val newAcc = acc + (x -> y)
          val newTaken = taken + x + y
          go(xs, newTaken, newAcc)
      }

    go(vs, bound, Map.empty)
  }

}

case class PureLogicException(msg: String) extends SSLException("pure", msg)<|MERGE_RESOLUTION|>--- conflicted
+++ resolved
@@ -44,7 +44,6 @@
     common.forall(k => m1.isDefinedAt(k) && m2.isDefinedAt(k) && m1(k) == m2(k))
   }
 
-<<<<<<< HEAD
   /**
     *
     */
@@ -67,8 +66,6 @@
     case SetLiteral(args) => SetLiteral(args.map(propagate_not))
   }
 
-=======
->>>>>>> c7f653cd
   def desugar(e: Expr): Expr = e match {
       // Bi-implication usually ends up not being in CNF, so it is not very useful
 //    case BinaryExpr(OpBoolEq, e1, e2) => desugar(e1) <==> desugar(e2)
