--- conflicted
+++ resolved
@@ -102,27 +102,25 @@
         }
     }
 
-<<<<<<< HEAD
-    // Lazily try all permutations of source chunks
-    // Ugly imperative stuff below
-    val iter = targetChunks.permutations
-    while (iter.hasNext) {
-      val tChunks = iter.next()
-      unifyGo(tChunks, sourceChunks, Substitution()) match {
-        case Some(newSubst) =>
-          // Returns the first good substitution, doesn't try all of them!
-          val newAssertion = source.formula.subst(newSubst)
-          val allVarsCaptured = true //newAssertion.vars.forall(target.formula.vars.contains(_))
-          // TODO: Once SMT is there, also check implications
-          if (allVarsCaptured) {
-            return Some(compose(freshSubst, newSubst))
-          }
-        // Otherwise, continue
-        case None =>
-      }
-=======
+//    // Lazily try all permutations of source chunks
+//    // Ugly imperative stuff below
+//    val iter = targetChunks.permutations
+//    while (iter.hasNext) {
+//      val tChunks = iter.next()
+//      unifyGo(tChunks, sourceChunks, Substitution()) match {
+//        case Some(newSubst) =>
+//          // Returns the first good substitution, doesn't try all of them!
+//          val newAssertion = source.formula.subst(newSubst)
+//          val allVarsCaptured = true //newAssertion.vars.forall(target.formula.vars.contains(_))
+//          // TODO: Once SMT is there, also check implications
+//          if (allVarsCaptured) {
+//            return Some(compose(freshSubst, newSubst))
+//          }
+//        // Otherwise, continue
+//        case None =>
+//      }
     // We used to try all permutations of target chunks here, but that was unnecessary (since post-filtering was disabled) and super slow
-    unifyGo(targetChunks, sourceChunks, Map.empty) match {
+    unifyGo(targetChunks, sourceChunks, Substitution(Map.empty, Map.empty)) match {
       case Some(newSubst) =>
         // Returns the first good substitution, doesn't try all of them!
         val composition = compose(freshSubst, newSubst)
@@ -140,7 +138,6 @@
         Some(resultSubst)
       // Otherwise, continue
       case None => None
->>>>>>> fd0cf14b
     }
   }
 
