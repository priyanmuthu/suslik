--- conflicted
+++ resolved
@@ -15,24 +15,6 @@
     def apply(goal: Goal): Context = Context(Some(goal))
   }
 
-<<<<<<< HEAD
-  private def showFootprint(f: Footprint): String = s"$GREEN{${f.pre.pp}}$MAGENTA{${f.post.pp}}$RESET"
-
-  private def showSubgoal(consume: Footprint, goal: Goal, subgoal: Goal): String = {
-    val prod = subgoal.allHeaplets - (goal.allHeaplets - consume)
-    val purePostDiff = subgoal.post.phi.conjuncts.diff(goal.post.phi.conjuncts)
-    s"${showFootprint(prod)}$MAGENTA[${purePostDiff.map(_.pp).mkString(" && ")}]$RESET"
-  }
-
-  def showChild(goal: Goal)(c: RuleResult): String =
-    c.subgoals.length match {
-      case 0 => showFootprint(c.consume)
-      case _ => s"${showFootprint(c.consume)} --> ${c.subgoals.map(sub => showSubgoal(c.consume, goal, sub)).mkString(", ")}"
-//      case 1 =>
-//        s"${showFootprint(c.consume)} --> ${showFootprint(c.produces(goal).head)}"
-//      case _ =>
-//        s"${showFootprint(c.consume)} --> ${showFootprint(c.produces(goal).head)}, ..."
-=======
   def showChildren(goal: Goal)(c: RuleResult): String = {
     def showFootprint(f: Footprint): String = s"$GREEN${f.pre.pp}$MAGENTA${f.post.pp}$RESET"
     def showDiff(subgoal: Goal):String = s"${showFootprint(goal.toFootprint - subgoal.toFootprint)} --> ${showFootprint(subgoal.toFootprint - goal.toFootprint)}"
@@ -40,7 +22,6 @@
     c.subgoals.length match {
       case 0 => showFootprint(goal.toFootprint)
       case _ => c.subgoals.map(showDiff).mkString("; ") // ++ s"$CYAN[${c.transitions.map(_.pp).mkString("; ")}]$RESET"
->>>>>>> 5adbcee6
     }
   }
 
