package org.tygus.suslik.certification

<<<<<<< HEAD
import org.tygus.suslik.certification.targets.vst.translation.Translation.TranslationException
import org.tygus.suslik.certification.traversal.Evaluator.EnvAction
=======
import org.tygus.suslik.certification.targets.vst.translation.ProofTranslation.ProofRuleTranslationException
import org.tygus.suslik.certification.traversal.Evaluator.DeferredsAction
>>>>>>> ed667cb7
import org.tygus.suslik.certification.traversal.{ProofTree, ProofTreePrinter}
import org.tygus.suslik.certification.traversal.Step.SourceStep
import org.tygus.suslik.language.Expressions.{Expr, NilPtr, Subst, SubstVar, Var}
import org.tygus.suslik.language.Statements.{Error, Load, Skip, Store}
import org.tygus.suslik.language.{PrettyPrinting, SSLType, Statements}
import org.tygus.suslik.logic.Preprocessor.findMatchingHeaplets
import org.tygus.suslik.logic.Specifications.{Assertion, Goal, GoalLabel, SuspendedCallGoal}
import org.tygus.suslik.logic._
import org.tygus.suslik.synthesis.rules.LogicalRules.StarPartial.extendPure
import org.tygus.suslik.synthesis.rules._
import org.tygus.suslik.synthesis.StmtProducer._

import scala.annotation.tailrec
import scala.collection.immutable.Map


/** compressed form of suslik rules */
sealed trait SuslikProofStep extends SourceStep {}

object SuslikProofStep {
  implicit object ProofTreePrinter extends ProofTreePrinter[SuslikProofStep] {
    override def pp(tree: ProofTree[SuslikProofStep]): String =
      tree.step match {
        case rule:Branch => rule.pp ++ "\n" ++ rule.branch_strings(tree.children.head, tree.children(1))
        case rule:Open => rule.pp ++ "\n" ++ rule.branch_strings(tree.children)
<<<<<<< HEAD
        case rule => rule.pp ++ "\n" ++ tree.children.map(_.pp(this)).mkString("\n")
=======
        case rule => rule.pp ++ "\n" ++ tree.children.map(pp).mkString("\n")
>>>>>>> ed667cb7
      }
  }

  var indent : Int = 0

  def ind : String = " " * indent

  def sanitize (str: String) = str.replace(";\n","")

  def with_scope[A] (f: Unit => A) : A = {
    val old_indent_value = indent
    indent = indent + 4
    val result = f(())
    indent = old_indent_value
    result
  }

  /** corresponds to asserting all the variables in vars are not null */
  case class NilNotLval(vars: List[Expr]) extends SuslikProofStep {
    override def pp: String = s"${ind}NilNotLval(${vars.map(_.pp).mkString(", ")});"
  }

  /** solves a pure entailment with SMT */
  case class CheckPost(prePhi: PFormula, postPhi: PFormula) extends SuslikProofStep {
    override def pp: String = s"${ind}CheckPost(${prePhi.pp}; ${postPhi.pp});"
  }

  /** picks an arbitrary instantiation of the proof rules */
  case class Pick(from: Var, to: Expr) extends SuslikProofStep {
    override def pp: String = s"${ind}Pick(${from.pp} -> ${to.pp});"
  }

  /** branches on a condition */
  case class Branch(cond: Expr, bLabel: GoalLabel) extends SuslikProofStep {
    def branch_strings(ifTrue: ProofTree[SuslikProofStep], ifFalse: ProofTree[SuslikProofStep]) =
      s"${ind}IfTrue:\n${with_scope(_ => ProofTreePrinter.pp(ifTrue))}\n${ind}IfFalse:\n${with_scope(_ => ProofTreePrinter.pp(ifFalse))}"

    override def pp: String = s"${ind}AbduceBranch(${cond.pp}, ${bLabel.pp});"
  }

  /** write a value */
  case class Write(stmt: Store) extends SuslikProofStep {
    override def pp: String = s"${ind}Write(${sanitize(stmt.pp)});"
  }

  /** weaken the precondition by removing unused formulae */
  case class WeakenPre(unused: PFormula) extends SuslikProofStep {
    override def pp: String = s"${ind}WeakenPre(${unused.pp});"
  }

  /** empty rule */
  case class EmpRule(label: Option[GoalLabel]) extends SuslikProofStep {
    override def deferredsAction: DeferredsAction = DeferredsAction.PopLayer
    override def pp: String = s"${ind}EmpRule;"
  }

  /** pure synthesis rules */
  case class PureSynthesis(is_final: Boolean, assignments:Map[Var, Expr]) extends SuslikProofStep {
    override def pp: String = s"${ind}PureSynthesis(${is_final}, ${assignments.mkString(",")});"
  }

  /** open constructor cases */
  case class Open(pred: SApp, fresh_vars: SubstVar, sbst: Subst, selectors: List[Expr]) extends SuslikProofStep {
    def branch_strings(exprs: List[ProofTree[SuslikProofStep]]) =
      s"${with_scope(_ => selectors.zip(exprs).map({case (sel,rest) => s"${ind}if ${sanitize(sel.pp)}:\n${with_scope(_ => ProofTreePrinter.pp(rest))}"}).mkString("\n"))}"

    override def pp: String = s"${ind}Open(${pred.pp}, ${fresh_vars.mkString(", ")});"
  }

  /** subst L */
  case class SubstL(from: Var, to: Expr) extends SuslikProofStep {
    override def pp: String = s"${ind}SubstL(${from.pp} -> ${to.pp});"
  }

  /** subst R */
  case class SubstR(from: Var, to: Expr) extends SuslikProofStep {
    override def pp: String = s"${ind}SubstR(${from.pp} -> ${to.pp});"
  }


  /** read rule */
  case class Read(ghostFrom: Var, ghostTo: Var, operation: Load) extends SuslikProofStep {
    override def pp: String = s"${ind}Read(${ghostFrom.pp} -> ${ghostTo.pp}, ${sanitize(operation.pp)});"
  }

<<<<<<< HEAD
  //  /** abduce a call */
  case class AbduceCall(
                         new_vars: Map[Var, SSLType],
                         f_pre: Specifications.Assertion,
                         callePost: Specifications.Assertion,
                         call: Statements.Call,
                         freshSub: SubstVar,
                         freshToActual: Subst,
                         f: FunSpec,
                         gamma: Gamma
                       ) extends SuslikProofStep {
    override def contextAction: EnvAction = EnvAction.PushLayer
    override def pp: String = s"${ind}AbduceCall({${new_vars.mkString(",")}}, ${sanitize(f_pre.pp)}, ${sanitize(callePost.pp)}, ${sanitize(call.pp)}, {${freshSub.mkString(",")}});"
  }
=======
//  /** abduce a call */
case class AbduceCall(
                       new_vars: Map[Var, SSLType],
                       f_pre: Specifications.Assertion,
                       callePost: Specifications.Assertion,
                       call: Statements.Call,
                       freshSub: SubstVar,
                       freshToActual: Subst,
                       f: FunSpec,
                       gamma: Gamma
                     ) extends SuslikProofStep {
  override def deferredsAction: DeferredsAction = DeferredsAction.PushLayer
  override def pp: String = s"${ind}AbduceCall({${new_vars.mkString(",")}}, ${sanitize(f_pre.pp)}, ${sanitize(callePost.pp)}, ${sanitize(call.pp)}, {${freshSub.mkString(",")}});"
}
>>>>>>> ed667cb7


  /** unification of heap (ignores block/pure distinction) */
  case class HeapUnify(subst: Map[Var, Expr]) extends SuslikProofStep {
    override def pp: String = s"${ind}HeapUnify(${subst.mkString(",")});"
  }

  /** unification of pointers */
  case class HeapUnifyPointer(from: Var, to: Var) extends SuslikProofStep {
    override def pp: String = s"${ind}HeapUnifyPointer(${from.pp} -> ${to.pp});"
  }

  /** unfolds frame */
  case class FrameUnfold(h_pre: Heaplet, h_post: Heaplet) extends SuslikProofStep {
    override def pp: String = s"${ind}FrameUnfold(${h_pre.pp}, ${h_post.pp});"
  }

  /** call operation */
  case class Call(subst: Map[Var, Expr], call: Statements.Call) extends SuslikProofStep {
    override def deferredsAction: DeferredsAction = DeferredsAction.PopLayer
    override def pp: String = s"${ind}Call({${subst.mkString(",")}}, ${sanitize(call.pp)});"
  }

  /** free operation */
  case class Free(stmt: Statements.Free, size: Int) extends SuslikProofStep {
    override def pp: String = s"${ind}Free(${sanitize(stmt.pp)});"
  }

  /** malloc rule */
  case class Malloc(ghostFrom: Var, ghostTo: Var, stmt: Statements.Malloc) extends SuslikProofStep {
    override def pp: String = s"${ind}Malloc(${ghostFrom.pp} -> ${ghostTo.pp}, ${sanitize(stmt.pp)});"
  }

  /** close rule */
  case class Close(app: SApp, selector: Expr, asn: Assertion, fresh_exist: SubstVar) extends  SuslikProofStep {
    override def pp: String = s"${ind}Close(${app.pp}, ${sanitize(selector.pp)}, ${asn.pp}, {${fresh_exist.mkString(",")}});"
  }

  /** star partial */
  case class StarPartial(new_pre_phi: PFormula, new_post_phi: PFormula) extends SuslikProofStep {
    override def pp: String = s"${ind}StarPartial(${new_pre_phi.pp}, ${new_post_phi.pp});"
  }

  case class PickCard(from: Var, to: Expr) extends SuslikProofStep {
    override def pp: String = s"${ind}PickCard(${from.pp} -> ${to.pp});"
  }


  case class PickArg(from: Var, to: Var) extends SuslikProofStep {
    override def pp: String = s"${ind}PickArg(${from.pp} -> ${to.pp});"
  }

  case class Init(goal: Goal) extends SuslikProofStep {
    override def deferredsAction: DeferredsAction = DeferredsAction.PushLayer
    override def pp: String = s"${ind}Init(${goal.pp});"
  }

  case class Inconsistency(label: Option[GoalLabel]) extends SuslikProofStep {
    override def pp: String = "Inconsistency"
  }

  /**
    * Use CertTree node info to generate a SuslikProofStep corresponding to the node's SynthesisRule
    * @param node a Suslik CertTree node
    * @return a SuslikProofStep
    */
  def translate(node: CertTree.Node): SuslikProofStep = {
    def fail_with_bad_proof_structure(): Nothing =
      throw TranslationException(s"continuation for ${node.rule} is not what was expected: ${node.kont.toString}")
    def fail_with_bad_children(ls: Seq[CertTree.Node], count: Int): Nothing =
      throw TranslationException(s"unexpected number of children for proof rule ${node.rule} - ${ls.length} != $count")

    val label = Some(node.goal.label)
    node.rule match {
      case LogicalRules.NilNotLval => node.kont match {
        case ChainedProducer(ChainedProducer(IdProducer, HandleGuard(_)), ExtractHelper(_)) =>
          // find all pointers that are not yet known to be non-null
          def find_pointers(p: PFormula, s: SFormula): Set[Expr] = {
            // All pointers
            val allPointers = (for (PointsTo(l, _, _) <- s.chunks) yield l).toSet
            allPointers.filter(
              x => !p.conjuncts.contains(x |/=| NilPtr) && !p.conjuncts.contains(NilPtr |/=| x)
            )
          }

          val pre_pointers = find_pointers(node.goal.pre.phi, node.goal.pre.sigma).toList

          node.children match {
            case ::(head, Nil) => SuslikProofStep.NilNotLval(pre_pointers)
            case ls => fail_with_bad_children(ls, 1)
          }
        case _ => fail_with_bad_proof_structure()
      }
      case FailRules.CheckPost => node.kont match {
        case ChainedProducer(PureEntailmentProducer(prePhi, postPhi), IdProducer) => node.children match {
          case ::(head, Nil) => SuslikProofStep.CheckPost(prePhi, postPhi)
          case ls => fail_with_bad_children(ls, 1)
        }
        case _ => fail_with_bad_proof_structure()
      }
      case UnificationRules.Pick => node.kont match {
        case ChainedProducer(ChainedProducer(ChainedProducer(SubstProducer(from, to), IdProducer), HandleGuard(_)), ExtractHelper(_)) =>
          node.children match {
            case ::(head, Nil) => SuslikProofStep.Pick(from, to)
            case ls => fail_with_bad_children(ls, 1)
          }
        case _ => fail_with_bad_proof_structure()
      }
      case FailRules.AbduceBranch => node.kont match {
        case GuardedProducer(cond, bGoal) =>
          node.children match {
            case ::(if_true, ::(if_false, Nil)) => SuslikProofStep.Branch(cond, bGoal.label)
            case ls => fail_with_bad_children(ls, 2)
          }
        case _ => fail_with_bad_proof_structure()
      }
      case OperationalRules.WriteRule => node.kont match {
        case ChainedProducer(ChainedProducer(PrependProducer(stmt@Store(_, _, _)), HandleGuard(_)), ExtractHelper(_)) =>
          node.children match {
            case ::(head, Nil) => SuslikProofStep.Write(stmt)
            case ls => fail_with_bad_children(ls, 1)
          }
        case _ => fail_with_bad_proof_structure()
      }
      case LogicalRules.Inconsistency => node.kont match {
        case ConstProducer(Error) =>
          node.children match {
            case Nil => SuslikProofStep.Inconsistency(label)
            case ls => fail_with_bad_children(ls, 0)
          }
        case _ => fail_with_bad_proof_structure()
      }
      case LogicalRules.WeakenPre => node.kont match {
        case ChainedProducer(ChainedProducer(IdProducer, HandleGuard(_)), ExtractHelper(goal)) =>
          val unused = goal.pre.phi.indepedentOf(goal.pre.sigma.vars ++ goal.post.vars)
          node.children match {
            case ::(head, Nil) => SuslikProofStep.WeakenPre(unused)
            case ls => fail_with_bad_children(ls, 1)
          }
        case _ => fail_with_bad_proof_structure()
      }
      case LogicalRules.EmpRule => node.kont match {
        case ConstProducer(Skip) =>
          node.children match {
            case Nil => SuslikProofStep.EmpRule(label)
            case ls => fail_with_bad_children(ls, 0)
          }
        case _ => fail_with_bad_proof_structure()
      }
      case DelegatePureSynthesis.PureSynthesisFinal => node.kont match {
        case ChainedProducer(ChainedProducer(ChainedProducer(SubstMapProducer(assignments), IdProducer), HandleGuard(_)), ExtractHelper(_)) =>
          node.children match {
            case ::(head, Nil) =>
              SuslikProofStep.PureSynthesis(is_final = true, assignments)
            case ls => fail_with_bad_children(ls, 1)
          }
        case _ => fail_with_bad_proof_structure()
      }
      case UnfoldingRules.Open => node.kont match {
        case ChainedProducer(ChainedProducer(BranchProducer(Some(pred), fresh_vars, sbst, selectors), HandleGuard(_)), ExtractHelper(_)) =>
          SuslikProofStep.Open(pred, fresh_vars, sbst, selectors.toList)
        case _ => fail_with_bad_proof_structure()
      }
      case LogicalRules.SubstLeft => node.kont match {
        case ChainedProducer(ChainedProducer(ChainedProducer(SubstProducer(from, to), IdProducer), HandleGuard(_)), ExtractHelper(_)) =>
          node.children match {
            case ::(head, Nil) => SuslikProofStep.SubstL(from, to)
            case ls => fail_with_bad_children(ls, 1)
          }
        case _ => fail_with_bad_proof_structure()
      }
      case UnificationRules.SubstRight => node.kont match {
        case ChainedProducer(ChainedProducer(ChainedProducer(SubstProducer(from, to), IdProducer), HandleGuard(_)), ExtractHelper(_)) =>
          node.children match {
            case ::(head, Nil) => SuslikProofStep.SubstR(from, to)
            case ls => fail_with_bad_children(ls, 1)
          }
        case _ => fail_with_bad_proof_structure()
      }
      case OperationalRules.ReadRule => node.kont match {
        case ChainedProducer(ChainedProducer(ChainedProducer(SubstVarProducer(from, to), PrependProducer(stmt@Load(_, _, _, _))), HandleGuard(_)), ExtractHelper(_)) =>
          node.children match {
            case ::(head, Nil) => SuslikProofStep.Read(from, to, stmt)
            case ls => fail_with_bad_children(ls, 1)
          }
        case _ => fail_with_bad_proof_structure()
      }
      case UnfoldingRules.AbduceCall => node.kont match {
        case ChainedProducer(ChainedProducer(ChainedProducer(AbduceCallProducer(f), IdProducer), HandleGuard(_)), ExtractHelper(_)) =>
          node.children match {
            case ::(head, Nil) =>
              // find out which new variables were added to the context
              val new_vars =
                head.goal.gamma.filterKeys(key => !node.goal.gamma.contains(key))
              val f_pre = head.goal.post
              var SuspendedCallGoal(caller_pre, caller_post, callePost, call, freshSub, freshToActual) = head.goal.callGoal.get
              SuslikProofStep.AbduceCall(new_vars, f_pre, callePost, call, freshSub, freshToActual, f, head.goal.gamma)
            case ls => fail_with_bad_children(ls, 1)
          }
        case _ => fail_with_bad_proof_structure()
      }
      case UnificationRules.HeapUnifyPure => node.kont match {
        case ChainedProducer(ChainedProducer(ChainedProducer(SubstMapProducer(subst), IdProducer), HandleGuard(_)), ExtractHelper(_)) =>
          node.children match {
            case ::(head, Nil) => SuslikProofStep.HeapUnify(subst)
            case ls => fail_with_bad_children(ls, 1)
          }
        case _ => fail_with_bad_proof_structure()
      }
      case UnificationRules.HeapUnifyUnfolding => node.kont match {
        case ChainedProducer(ChainedProducer(ChainedProducer(SubstMapProducer(subst), IdProducer), HandleGuard(_)), ExtractHelper(_)) =>
          node.children match {
            case ::(head, Nil) => SuslikProofStep.HeapUnify(subst)
            case ls => fail_with_bad_children(ls, 1)
          }
        case _ => fail_with_bad_proof_structure()
      }
      case UnificationRules.HeapUnifyBlock => node.kont match {
        case ChainedProducer(ChainedProducer(ChainedProducer(SubstMapProducer(subst), IdProducer), HandleGuard(_)), ExtractHelper(_)) =>
          node.children match {
            case ::(head, Nil) => SuslikProofStep.HeapUnify(subst)
            case ls => fail_with_bad_children(ls, 1)
          }
        case _ => fail_with_bad_proof_structure()
      }
      case UnificationRules.HeapUnifyPointer => node.kont match {
        case ChainedProducer(ChainedProducer(ChainedProducer(SubstVarProducer(from, to), IdProducer), HandleGuard(_)), ExtractHelper(goal)) =>
          node.children match {
            case ::(head, Nil) => SuslikProofStep.HeapUnifyPointer(from, to)
            case ls => fail_with_bad_children(ls, 1)
          }
        case _ => fail_with_bad_proof_structure()
      }
      case LogicalRules.FrameUnfolding => node.kont match {
        case ChainedProducer(ChainedProducer(IdProducer, HandleGuard(_)), ExtractHelper(goal)) =>
          node.children match {
            case ::(head, Nil) =>
              val pre = goal.pre
              val post = goal.post

              def isMatch(hPre: Heaplet, hPost: Heaplet): Boolean = hPre.eqModTags(hPost) && LogicalRules.FrameUnfolding.heapletFilter(hPost)

              findMatchingHeaplets(_ => true, isMatch, pre.sigma, post.sigma) match {
                case None => ???
                case Some((h_pre, h_post)) =>
                  SuslikProofStep.FrameUnfold(h_pre, h_post)
              }
            case ls => fail_with_bad_children(ls, 1)
          }
        case _ => fail_with_bad_proof_structure()
      }
      case LogicalRules.FrameUnfoldingFinal => node.kont match {
        case ChainedProducer(ChainedProducer(IdProducer, HandleGuard(_)), ExtractHelper(goal)) =>
          node.children match {
            case ::(head, Nil) =>
              val pre = goal.pre
              val post = goal.post

              def isMatch(hPre: Heaplet, hPost: Heaplet): Boolean = hPre.eqModTags(hPost) && LogicalRules.FrameUnfoldingFinal.heapletFilter(hPost)

              findMatchingHeaplets(_ => true, isMatch, pre.sigma, post.sigma) match {
                case None => ???
                case Some((h_pre, h_post)) =>
                  SuslikProofStep.FrameUnfold(h_pre, h_post)
              }
            case ls => fail_with_bad_children(ls, 1)
          }
        case _ => fail_with_bad_proof_structure()
      }
      case LogicalRules.FrameBlock => node.kont match {
        case ChainedProducer(ChainedProducer(IdProducer, HandleGuard(_)), ExtractHelper(goal)) =>
          node.children match {
            case ::(head, Nil) =>
              val pre = goal.pre
              val post = goal.post

              def isMatch(hPre: Heaplet, hPost: Heaplet): Boolean = hPre.eqModTags(hPost) && LogicalRules.FrameBlock.heapletFilter(hPost)

              findMatchingHeaplets(_ => true, isMatch, pre.sigma, post.sigma) match {
                case None => ???
                case Some((h_pre, h_post)) =>
                  SuslikProofStep.FrameUnfold(h_pre, h_post)
              }
            case ls => fail_with_bad_children(ls, 1)
          }
        case _ => fail_with_bad_proof_structure()
      }
      case LogicalRules.FrameFlat => node.kont match {
        case ChainedProducer(ChainedProducer(IdProducer, HandleGuard(_)), ExtractHelper(goal)) =>
          node.children match {
            case ::(head, Nil) =>
              val pre = goal.pre
              val post = goal.post

              def isMatch(hPre: Heaplet, hPost: Heaplet): Boolean = hPre.eqModTags(hPost) && LogicalRules.FrameFlat.heapletFilter(hPost)

              findMatchingHeaplets(_ => true, isMatch, pre.sigma, post.sigma) match {
                case None => ???
                case Some((h_pre, h_post)) =>
                  SuslikProofStep.FrameUnfold(h_pre, h_post)
              }
            case ls => fail_with_bad_children(ls, 1)
          }
        case _ => fail_with_bad_proof_structure()
      }
      case UnfoldingRules.CallRule => node.kont match {
        case ChainedProducer(ChainedProducer(ChainedProducer(SubstMapProducer(subst),PrependProducer(call: Statements.Call)), HandleGuard(_)), ExtractHelper(_)) =>
          node.children match {
            case ::(head, Nil) => SuslikProofStep.Call(subst, call)
            case ls => fail_with_bad_children(ls, 1)
          }
        case _ => fail_with_bad_proof_structure()
      }
      case OperationalRules.FreeRule => node.kont match {
        case ChainedProducer(ChainedProducer(PrependProducer(stmt@Statements.Free(Var(name))), HandleGuard(_)), ExtractHelper(_)) =>
          val size: Int = node.goal.pre.sigma.blocks.find({ case Block(Var(ploc), sz) => ploc == name }).map({ case Block(_, sz) => sz }) match {
            case Some(value) => value
            case None => 1
          }
          node.children match {
            case ::(head, Nil) => SuslikProofStep.Free(stmt, size)
            case ls => fail_with_bad_children(ls, 1)
          }
        case _ => fail_with_bad_proof_structure()
      }
      case OperationalRules.AllocRule => node.kont match {
        case ChainedProducer(ChainedProducer(ChainedProducer(SubstVarProducer(from, to), PrependProducer(stmt@Statements.Malloc(_, _, _))), HandleGuard(_)), ExtractHelper(goal)) =>
          node.children match {
            case ::(head, Nil) =>
              SuslikProofStep.
                Malloc(from, to, stmt)
            case ls => fail_with_bad_children(ls, 1)
          }
        case _ => fail_with_bad_proof_structure()
      }
      case UnfoldingRules.Close => node.kont match {
        case ChainedProducer(ChainedProducer(ChainedProducer(UnfoldProducer(app, selector, asn, fresh_exist), IdProducer), HandleGuard(_)), ExtractHelper(_)) =>
          node.children match {
            case ::(head, Nil) =>
              SuslikProofStep.Close(app, selector, asn, fresh_exist)
            case ls => fail_with_bad_children(ls, 1)
          }
      }
      case LogicalRules.StarPartial => node.kont match {
        case ChainedProducer(ChainedProducer(IdProducer, HandleGuard(_)), ExtractHelper(goal)) =>
          val new_pre_phi = extendPure(goal.pre.phi, goal.pre.sigma)
          val new_post_phi = extendPure(goal.pre.phi && goal.post.phi, goal.post.sigma)

          node.children match {
            case ::(head, Nil) =>
              SuslikProofStep.StarPartial(new_pre_phi, new_post_phi)
            case ls => fail_with_bad_children(ls, 1)
          }
        case _ => fail_with_bad_proof_structure()
      }

      case UnificationRules.PickCard => node.kont match {
        case ChainedProducer(ChainedProducer(ChainedProducer(SubstProducer(from, to), IdProducer), HandleGuard(_)), ExtractHelper(goal)) =>
          node.children match {
            case ::(head, Nil) => SuslikProofStep.PickCard(from, to)
            case ls => fail_with_bad_children(ls, 1)
          }
      }
      case UnificationRules.PickArg => node.kont match {
        case ChainedProducer(ChainedProducer(ChainedProducer(SubstVarProducer(from, to), IdProducer), HandleGuard(_)), ExtractHelper(goal)) =>
          node.children match {
            case ::(head, Nil) => SuslikProofStep.PickArg(from, to)
            case ls => fail_with_bad_children(ls, 1)
          }
      }
    }
  }

  /**
    * Convert a Suslik CertTree node into the unified ProofTree structure
    * @param node a Suslik CertTree node
    * @return a corresponding ProofTree
    */
  def of_certtree(node: CertTree.Node): ProofTree[SuslikProofStep] = {
    case class Item(step: SuslikProofStep, label: Option[GoalLabel], remaining: List[CertTree.Node], done: List[ProofTree[SuslikProofStep]])

    /**
      * Update parent with a child branch we've finished exploring
      * @param stack the continuation stack
      * @param result a translated child branch
      * @return a fully translated proof tree
      */
    @tailrec
    def backward(stack: List[Item], result: ProofTree[SuslikProofStep]): ProofTree[SuslikProofStep] = stack match {
      case Nil => result
      case currItem :: stack =>
        currItem.remaining match {
          case Nil =>
            // finished exploring all child branches of current node; go to parent
            val done = result :: currItem.done
            backward(stack, ProofTree(currItem.step, done.reverse, currItem.label))
          case nextChild :: remaining =>
            // current node still has unexplored child branches; explore the next one
            val updatedCurr = currItem.copy(remaining = remaining, done = result :: currItem.done)
            forward(nextChild, updatedCurr :: stack)
        }
    }

    /**
      * Do step-wise translation of current CertTree node, handle any branch abductions, and explore children
      * @param tree the current CertTree node being explored
      * @param stack the continuation stack
      * @return a fully translated proof tree
      */
    @tailrec
    def forward(tree: CertTree.Node, stack: List[Item]): ProofTree[SuslikProofStep] = {
      val step = translate(tree)
      val label = Some(tree.goal.label)
      tree.children match {
        case Nil => backward(stack, ProofTree(step, Nil, label))
        case next :: remaining =>
          val item = Item(step, label, remaining, Nil)
          val nextStack = step match {
            // branch statement abduced to the current position; push on top of stack
            case ab: Branch if label.contains(ab.bLabel) => item :: stack
            // branch statement abduced to an ancestor; find and insert at correct position
            case ab: Branch => insertBranchPoint(item, ab.bLabel, stack, identity)
            // non-branch statement; push on top of stack
            case _ => item :: stack
          }
          forward(next, nextStack)
      }
    }

    /**
      * Look through tree traversal continuation stack to insert correct branching point for a branch abduction step.
      *
      * Consider in the left diagram, an AbduceBranch node B with children C (true case) and D (false case), and
      * intended branch destination A. This procedure modifies the traversal continuation so that B is the direct
      * parent of A.
      *
      *
      *           D---            D---
      *          /       =>      /
      * --A-----B-C---        --B-A-----C---
      *
      * @param item the branch abduction step
      * @param label the target goal label
      * @param stack the tree traversal continuation stack
      * @param k this function's own continuation for traversing the stack (note: different from tree traversal continuation)
      * @return the modified traversal continuation stack w/ finalized branch location
      */
    @tailrec
    def insertBranchPoint(item: Item, label: GoalLabel, stack: List[Item], k: List[Item] => List[Item]): List[Item] =
      stack match {
        case next :: rest =>
          next.step match {
            // found target goal label ('A' in the diagram); insert branch point immediately before it
            case _ if next.label.contains(label) => k(next :: item :: rest)
            // found a previous branch abduction with matching target goal label (happens if two branch abductions use the same branching point)
            case abduceBranch: Branch if abduceBranch.bLabel == label => k(item :: next :: rest)
            // didn't find target goal label; check parent
            case _ => insertBranchPoint(item, label, rest, ret => k(next :: ret))
          }
        case Nil => throw TranslationException(s"branch point ${label.pp} not found for branch abduction step ${item.step.pp}")
      }

    val initStep = Init(node.goal)
    val initItem = Item(initStep, None, Nil, Nil)
    val res = forward(node, List(initItem))
    Console.println(ProofTreePrinter.pp(res))
    res
  }
}<|MERGE_RESOLUTION|>--- conflicted
+++ resolved
@@ -1,12 +1,9 @@
 package org.tygus.suslik.certification
 
-<<<<<<< HEAD
 import org.tygus.suslik.certification.targets.vst.translation.Translation.TranslationException
 import org.tygus.suslik.certification.traversal.Evaluator.EnvAction
-=======
 import org.tygus.suslik.certification.targets.vst.translation.ProofTranslation.ProofRuleTranslationException
 import org.tygus.suslik.certification.traversal.Evaluator.DeferredsAction
->>>>>>> ed667cb7
 import org.tygus.suslik.certification.traversal.{ProofTree, ProofTreePrinter}
 import org.tygus.suslik.certification.traversal.Step.SourceStep
 import org.tygus.suslik.language.Expressions.{Expr, NilPtr, Subst, SubstVar, Var}
@@ -32,11 +29,7 @@
       tree.step match {
         case rule:Branch => rule.pp ++ "\n" ++ rule.branch_strings(tree.children.head, tree.children(1))
         case rule:Open => rule.pp ++ "\n" ++ rule.branch_strings(tree.children)
-<<<<<<< HEAD
-        case rule => rule.pp ++ "\n" ++ tree.children.map(_.pp(this)).mkString("\n")
-=======
         case rule => rule.pp ++ "\n" ++ tree.children.map(pp).mkString("\n")
->>>>>>> ed667cb7
       }
   }
 
@@ -122,22 +115,6 @@
     override def pp: String = s"${ind}Read(${ghostFrom.pp} -> ${ghostTo.pp}, ${sanitize(operation.pp)});"
   }
 
-<<<<<<< HEAD
-  //  /** abduce a call */
-  case class AbduceCall(
-                         new_vars: Map[Var, SSLType],
-                         f_pre: Specifications.Assertion,
-                         callePost: Specifications.Assertion,
-                         call: Statements.Call,
-                         freshSub: SubstVar,
-                         freshToActual: Subst,
-                         f: FunSpec,
-                         gamma: Gamma
-                       ) extends SuslikProofStep {
-    override def contextAction: EnvAction = EnvAction.PushLayer
-    override def pp: String = s"${ind}AbduceCall({${new_vars.mkString(",")}}, ${sanitize(f_pre.pp)}, ${sanitize(callePost.pp)}, ${sanitize(call.pp)}, {${freshSub.mkString(",")}});"
-  }
-=======
 //  /** abduce a call */
 case class AbduceCall(
                        new_vars: Map[Var, SSLType],
@@ -152,7 +129,6 @@
   override def deferredsAction: DeferredsAction = DeferredsAction.PushLayer
   override def pp: String = s"${ind}AbduceCall({${new_vars.mkString(",")}}, ${sanitize(f_pre.pp)}, ${sanitize(callePost.pp)}, ${sanitize(call.pp)}, {${freshSub.mkString(",")}});"
 }
->>>>>>> ed667cb7
 
 
   /** unification of heap (ignores block/pure distinction) */
@@ -221,9 +197,9 @@
     */
   def translate(node: CertTree.Node): SuslikProofStep = {
     def fail_with_bad_proof_structure(): Nothing =
-      throw TranslationException(s"continuation for ${node.rule} is not what was expected: ${node.kont.toString}")
+      throw ProofRuleTranslationException(s"continuation for ${node.rule} is not what was expected: ${node.kont.toString}")
     def fail_with_bad_children(ls: Seq[CertTree.Node], count: Int): Nothing =
-      throw TranslationException(s"unexpected number of children for proof rule ${node.rule} - ${ls.length} != $count")
+      throw ProofRuleTranslationException(s"unexpected number of children for proof rule ${node.rule} - ${ls.length} != $count")
 
     val label = Some(node.goal.label)
     node.rule match {
@@ -612,7 +588,7 @@
             // didn't find target goal label; check parent
             case _ => insertBranchPoint(item, label, rest, ret => k(next :: ret))
           }
-        case Nil => throw TranslationException(s"branch point ${label.pp} not found for branch abduction step ${item.step.pp}")
+        case Nil => throw ProofRuleTranslationException(s"branch point ${label.pp} not found for branch abduction step ${item.step.pp}")
       }
 
     val initStep = Init(node.goal)
