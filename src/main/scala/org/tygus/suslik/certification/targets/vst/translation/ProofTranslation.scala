--- conflicted
+++ resolved
@@ -244,13 +244,8 @@
       *      - first assert that the pointer being read from is non-null (VST idiosynracy)
       *      - emit a forward tactic to move over the operation
       */
-<<<<<<< HEAD
-    def handle_read_rule(node: ProofRule.Node, context: Context): ProofSteps = node.rule match {
-      case ProofRule.Read(subst, option) =>
-=======
     def handle_read_rule(rule: SuslikProofStep.Read, next: ProofTree[SuslikProofStep], context: Context): ProofTree[VSTProofStep] = rule match {
-      case SuslikProofStep.Read(subst, option) =>
->>>>>>> 11cc7435
+      case SuslikProofStep.Read(_, subst, option) =>
         subst.toList match {
           case ::((Var(old_var), Var(new_var)), _) =>
             def is_variable_used_in_exp(variable: Ident)(expr: Expr): Boolean = expr match {
@@ -266,119 +261,66 @@
                 is_variable_used_in_exp(variable)(cond) || is_variable_used_in_exp(variable)(left) || is_variable_used_in_exp(variable)(right)
             }
 
-<<<<<<< HEAD
-            def is_variable_used_in_proof(variable: Ident)(node: ProofRule.Node): Boolean = {
+            def is_variable_used_in_proof(variable: Ident)(rule: ProofTree[SuslikProofStep]): Boolean = {
               def map_varaible(map: Map[Var, Expr]): Ident =
                 map.get(Var(variable)).flatMap({ case Var(name) => Some(name) case _ => None }).getOrElse(variable)
 
-              node.rule match {
-                case ProofRule.PickArg(_) =>
+              rule match {
+                case ProofTree(SuslikProofStep.NilNotLval(_, vars), List(next)) => is_variable_used_in_proof(variable)(next)
+                case ProofTree(SuslikProofStep.CheckPost(_, _, _), List(next)) => is_variable_used_in_proof(variable)(next)
+                case ProofTree(SuslikProofStep.PickCard(_, _), List(next)) => is_variable_used_in_proof(variable)(next)
+                case ProofTree(SuslikProofStep.PickArg(_, _), List(next)) =>
                   val picked_variables = subst.toList.flatMap({ case (Var(froe), Var(toe)) => Some(toe) case _ => None }).toSet
-                  (picked_variables.contains(variable)) || is_variable_used_in_proof(variable)(node.next.head)
-                case ProofRule.Pick(subst) =>
+                  (picked_variables.contains(variable)) || is_variable_used_in_proof(variable)(next)
+                case ProofTree(SuslikProofStep.Pick(_, subst), List(next)) =>
                   val picked_variables = subst.toList.flatMap({ case (Var(froe), Var(toe)) => Some(toe) case _ => None }).toSet
-                  (picked_variables.contains(variable)) || is_variable_used_in_proof(variable)(node.next.head)
-                case ProofRule.AbduceBranch(cond, bLabel) =>
-                  val Seq(ifTrue, ifFalse) = node.next
+                  (picked_variables.contains(variable)) || is_variable_used_in_proof(variable)(next)
+                case ProofTree(SuslikProofStep.AbduceBranch(_, cond, _), List(ifTrue, ifFalse)) =>
                   is_variable_used_in_exp(variable)(cond) ||
                     is_variable_used_in_proof(variable)(ifTrue) ||
                     is_variable_used_in_proof(variable)(ifFalse)
-                case ProofRule.Write(Statements.Store(Var(tov), offset, e)) =>
-                  (tov == variable) || is_variable_used_in_exp(variable)(e) || is_variable_used_in_proof(variable)(node.next.head)
-                case ProofRule.EmpRule => false
-                case ProofRule.Open(pred, fresh_vars, sbst, selectors) =>
-                  val cases = selectors.zip(node.next)
-                  cases.exists({ case (expr, next) =>
-=======
-            def is_variable_used_in_proof(variable: Ident)(rule: ProofTree[SuslikProofStep]): Boolean = {
-              def map_varaible(map: Map[Var, Expr]): Ident =
-                map.get(Var(variable)).flatMap({ case Var(name) => Some(name) case _ => None }).getOrElse(variable)
-
-              rule match {
-                case ProofTree(SuslikProofStep.NilNotLval(vars), List(next)) => is_variable_used_in_proof(variable)(next)
-                case ProofTree(SuslikProofStep.CheckPost(_, _), List(next)) => is_variable_used_in_proof(variable)(next)
-                case ProofTree(SuslikProofStep.PickCard(_), List(next)) => is_variable_used_in_proof(variable)(next)
-                case ProofTree(SuslikProofStep.PickArg(_), List(next)) =>
-                  val picked_variables = subst.toList.flatMap({ case (Var(froe), Var(toe)) => Some(toe) case _ => None }).toSet
-                  (picked_variables.contains(variable)) || is_variable_used_in_proof(variable)(next)
-                case ProofTree(SuslikProofStep.Pick(subst), List(next)) =>
-                  val picked_variables = subst.toList.flatMap({ case (Var(froe), Var(toe)) => Some(toe) case _ => None }).toSet
-                  (picked_variables.contains(variable)) || is_variable_used_in_proof(variable)(next)
-                case ProofTree(SuslikProofStep.AbduceBranch(cond), List(ifTrue, ifFalse)) =>
-                  is_variable_used_in_exp(variable)(cond) ||
-                    is_variable_used_in_proof(variable)(ifTrue) ||
-                    is_variable_used_in_proof(variable)(ifFalse)
-                case ProofTree(SuslikProofStep.Write(Statements.Store(Var(tov), offset, e)), List(next)) =>
+                case ProofTree(SuslikProofStep.Write(_, Statements.Store(Var(tov), offset, e)), List(next)) =>
                   (tov == variable) || is_variable_used_in_exp(variable)(e) || is_variable_used_in_proof(variable)(next)
-                case ProofTree(SuslikProofStep.WeakenPre(unused), List(next)) => is_variable_used_in_proof(variable)(next)
-                case ProofTree(SuslikProofStep.EmpRule, List()) => false
-                case ProofTree(SuslikProofStep.PureSynthesis(is_final, assignments), List(next)) =>
+                case ProofTree(SuslikProofStep.WeakenPre(_, unused), List(next)) => is_variable_used_in_proof(variable)(next)
+                case ProofTree(SuslikProofStep.EmpRule(_), List()) => false
+                case ProofTree(SuslikProofStep.PureSynthesis(_, is_final, assignments), List(next)) =>
                   is_variable_used_in_proof(variable)(next)
-                case ProofTree(SuslikProofStep.Open(pred, _, heaplet,cases), children) =>
+                case ProofTree(SuslikProofStep.Open(_, pred, _, heaplet,cases), children) =>
                   cases.zip(children).exists({ case (expr, rule) =>
->>>>>>> 11cc7435
                     is_variable_used_in_exp(variable)(expr) ||
-                      is_variable_used_in_proof(variable)(next)
+                      is_variable_used_in_proof(variable)(rule)
                   })
-<<<<<<< HEAD
-                case ProofRule.SubstL(map) => is_variable_used_in_proof(map_varaible(map))(node.next.head)
-                case ProofRule.SubstR(map) => is_variable_used_in_proof(map_varaible(map))(node.next.head)
-                case ProofRule.HeapUnifyPointer(map) => is_variable_used_in_proof(map_varaible(map))(node.next.head)
-                case ProofRule.Read(map, Load(Var(toe), _, Var(frome), offset)) =>
-                  (frome == variable) || ((toe != variable) && is_variable_used_in_proof(variable)(node.next.head))
-                case ProofRule.Call(_, Call(_, args, _)) =>
-                  args.exists(is_variable_used_in_exp(variable)) ||
-                    is_variable_used_in_proof(variable)(node.next.head)
-                case ProofRule.Free(Free(Var(v)), _) =>
-                  (v == variable) || is_variable_used_in_proof(variable)(node.next.head)
-                case ProofRule.Malloc(map, Malloc(Var(toe), tpe, sz)) =>
-                  (toe != variable) && is_variable_used_in_proof(variable)(node.next.head)
-                case _ => is_variable_used_in_proof(variable)(node.next.head)
-=======
-                case ProofTree(SuslikProofStep.SubstL(map), List(next)) => is_variable_used_in_proof(map_varaible(map))(next)
-                case ProofTree(SuslikProofStep.SubstR(map), List(next)) => is_variable_used_in_proof(map_varaible(map))(next)
-                case ProofTree(SuslikProofStep.AbduceCall(new_vars, f_pre, callePost, call, freshSub, _, _, _), List(next)) =>
+                case ProofTree(SuslikProofStep.SubstL(_, map), List(next)) => is_variable_used_in_proof(map_varaible(map))(next)
+                case ProofTree(SuslikProofStep.SubstR(_, map), List(next)) => is_variable_used_in_proof(map_varaible(map))(next)
+                case ProofTree(SuslikProofStep.AbduceCall(_, new_vars, f_pre, callePost, call, freshSub, _, _, _), List(next)) =>
                   is_variable_used_in_proof(variable)(next)
-                case ProofTree(SuslikProofStep.HeapUnify(_), List(next)) => is_variable_used_in_proof(variable)(next)
-                case ProofTree(SuslikProofStep.HeapUnifyPointer(map), List(next)) => is_variable_used_in_proof(map_varaible(map))(next)
-                case ProofTree(SuslikProofStep.FrameUnfold(h_pre, h_post), List(next)) => is_variable_used_in_proof(variable)(next)
-                case ProofTree(SuslikProofStep.Close(app, selector, asn, fresh_exist), List(next)) =>
+                case ProofTree(SuslikProofStep.HeapUnify(_, _), List(next)) => is_variable_used_in_proof(variable)(next)
+                case ProofTree(SuslikProofStep.HeapUnifyPointer(_, map), List(next)) => is_variable_used_in_proof(map_varaible(map))(next)
+                case ProofTree(SuslikProofStep.FrameUnfold(_, h_pre, h_post), List(next)) => is_variable_used_in_proof(variable)(next)
+                case ProofTree(SuslikProofStep.Close(_, app, selector, asn, fresh_exist), List(next)) =>
                   is_variable_used_in_proof(variable)(next)
-                case ProofTree(SuslikProofStep.StarPartial(new_pre_phi, new_post_phi), List(next)) =>
+                case ProofTree(SuslikProofStep.StarPartial(_, new_pre_phi, new_post_phi), List(next)) =>
                   is_variable_used_in_proof(variable)(next)
-                case ProofTree(SuslikProofStep.Read(map, Load(Var(toe), _, Var(frome), offset)), List(next)) =>
+                case ProofTree(SuslikProofStep.Read(_, map, Load(Var(toe), _, Var(frome), offset)), List(next)) =>
                   (frome == variable) || ((toe != variable) && is_variable_used_in_proof(variable)(next))
-                case ProofTree(SuslikProofStep.Call(_, Call(_, args, _)), List(next)) =>
+                case ProofTree(SuslikProofStep.Call(_, _, Call(_, args, _)), List(next)) =>
                   args.exists(is_variable_used_in_exp(variable)) ||
                     is_variable_used_in_proof(variable)(next)
-                case ProofTree(SuslikProofStep.Free(Free(Var(v)), _), List(next)) =>
+                case ProofTree(SuslikProofStep.Free(_, Free(Var(v)), _), List(next)) =>
                   (v == variable) || is_variable_used_in_proof(variable)(next)
-                case ProofTree(SuslikProofStep.Malloc(map, Malloc(Var(toe), tpe, sz)), List(next)) =>
+                case ProofTree(SuslikProofStep.Malloc(_, map, Malloc(Var(toe), tpe, sz)), List(next)) =>
                   (toe != variable) && is_variable_used_in_proof(variable)(next)
->>>>>>> 11cc7435
               }
             }
 
             val new_context = record_variable_mapping(subst)(context)
             val rest = (retrieve_typing_context(context).get(old_var)) match {
               case Some(CoqPtrType) =>
-<<<<<<< HEAD
-                ProofSteps.ValidPointerOrNull(new_var, translate_proof_rules(node.next.head)(new_context))
-              case _ => translate_proof_rules(node.next.head)(new_context)
-            }
-            if (is_variable_used_in_proof(new_var)(node.next.head)) {
-              ProofSteps.Rename(old_var, new_var,
-                ProofSteps.Forward(
-                  rest
-                )
-              )
-=======
                 ProofTree(VSTProofStep.ValidPointerOrNull(new_var), List(translate_proof_rules(next)(new_context)))
               case _ => translate_proof_rules(next)(new_context)
             }
             if (is_variable_used_in_proof(new_var)(next)) {
               ProofTree(VSTProofStep.Rename(old_var, new_var), List(ProofTree(VSTProofStep.Forward, List(rest))))
->>>>>>> 11cc7435
             } else {
               ProofTree(VSTProofStep.Rename(old_var, new_var), List(rest))
             }
@@ -391,42 +333,8 @@
       * Does this by mapping each constructor of the opened predicate to a branch of the rule,
       * and then for each branch introducing the variables that it uses.
       */
-<<<<<<< HEAD
-    def handle_open_rule(node: ProofRule.Node, context: Context): ProofSteps = node.rule match {
-      case ProofRule.Open(SApp(predicate_name, args, _, Var(card_variable)), fresh_vars, sbst, selectors) =>
-        val pred = pred_map(predicate_name)
-        val cases = selectors.zip(node.next)
-        ProofSteps.ForwardIfConstructor(
-          card_variable,
-          predicate_name,
-          pred.clauses.zip(cases).map({
-            case ((constructor, clause), (expr, next)) =>
-              // each clause of the type introduces existentials
-              val new_variables = pred.constructor_existentials(constructor).map({
-                // rename existential variables if they have been assigned fresh variables
-                case (variable, ty) => fresh_vars.get(Var(variable)).map({ case Var(new_name) => (new_name, ty) }).getOrElse((variable, ty))
-              })
-              val constructor_args = constructor.constructor_args.map(v => fresh_vars(Var(v)).name)
-              val new_context = add_new_variables(
-                new_variables.toMap ++
-                constructor_args.map(v => (v, CoqCardType(pred.inductive_name))).toMap
-              )(context)
-              // val (args, constructor_args) = partition_cardinality_args(new_variables)()
-              ((pred.constructor_name(constructor), constructor, constructor_args),
-                ProofSpecTranslation.translate_expression(retrieve_typing_context(context).toMap)(expr),
-                new_variables.map(_._1),
-                translate_proof_rules(next)(new_context))
-          }).toList
-        )
-    }
-
-    def handle_pick_rule(node: ProofRule.Node, context: Context): ProofSteps = node.rule match {
-      case ProofRule.Pick(subst) =>
-        val new_context = subst.map({case (Var(name), expr) => (name,expr) }).foldRight(context)({
-          case ((name,expr), context) =>   record_variable_assignment(name,expr)(context)
-=======
     def handle_open_rule(rule: SuslikProofStep.Open, children: List[ProofTree[SuslikProofStep]], context: Context): ProofTree[VSTProofStep] = rule match {
-      case SuslikProofStep.Open(SApp(predicate_name, args, _, Var(card_variable)), fresh_vars, _, cases) =>
+      case SuslikProofStep.Open(_, SApp(predicate_name, args, _, Var(card_variable)), fresh_vars, _, cases) =>
         val pred = pred_map(predicate_name)
         val context_branches = pred.clauses.zip(cases.zip(children)).map({
           case ((constructor, clause), (expr, rule)) =>
@@ -468,21 +376,15 @@
     }
 
     def handle_pick_rule(rule: SuslikProofStep.Pick, next: ProofTree[SuslikProofStep], context: Context): ProofTree[VSTProofStep] = rule match {
-      case SuslikProofStep.Pick(subst) =>
+      case SuslikProofStep.Pick(_, subst) =>
         val new_context = subst.map({ case (Var(name), expr) => (name, expr) }).foldRight(context)({
           case ((name, expr), context) => record_variable_assignment(name, expr)(context)
->>>>>>> 11cc7435
-        })
-        translate_proof_rules(node.next.head)(new_context)
-    }
-
-<<<<<<< HEAD
-    def handle_pick_card_rule(node: ProofRule.Node, context: Context): ProofSteps = node.rule match {
-      case ProofRule.PickCard(subst) =>
-=======
+        })
+        translate_proof_rules(next)(new_context)
+    }
+
     def handle_pick_card_rule(rule: SuslikProofStep.PickCard, next: ProofTree[SuslikProofStep], context: Context): ProofTree[VSTProofStep] = rule match {
-      case SuslikProofStep.PickCard(subst) =>
->>>>>>> 11cc7435
+      case SuslikProofStep.PickCard(_, subst) =>
 
         /** Given an expression representing a pick of a cardinality variable
           * returns the corresponding cardinality constructor
@@ -518,22 +420,15 @@
               add_new_variables(new_vars.toMap)(context)
             )
         })
-        translate_proof_rules(node.next.head)(new_context)
-    }
-
-<<<<<<< HEAD
-    def handle_pick_arg_rule(node: ProofRule.Node, context: Context): ProofSteps = node.rule match {
-      case ProofRule.PickArg(subst) =>
-        val new_context = subst.map({case (Var(name), expr) => (name,expr) }).foldRight(context)({
-          case ((name,expr), context) =>   record_variable_assignment(name,expr)(context)
-=======
+        translate_proof_rules(next)(new_context)
+    }
+
     def handle_pick_arg_rule(rule: SuslikProofStep.PickArg, next: ProofTree[SuslikProofStep], context: Context): ProofTree[VSTProofStep] = rule match {
-      case SuslikProofStep.PickArg(subst) =>
+      case SuslikProofStep.PickArg(_, subst) =>
         val new_context = subst.map({ case (Var(name), expr) => (name, expr) }).foldRight(context)({
           case ((name, expr), context) => record_variable_assignment(name, expr)(context)
->>>>>>> 11cc7435
-        })
-        translate_proof_rules(node.next.head)(new_context)
+        })
+        translate_proof_rules(next)(new_context)
     }
 
     def handle_emp_rule(context: Context) = {
@@ -594,37 +489,16 @@
       ))
     }
 
-<<<<<<< HEAD
-    def handle_pure_synthesis_rule(node: ProofRule.Node, context: Context): ProofSteps = node.rule match {
-      case ProofRule.PureSynthesis(is_final, subst) =>
-        val new_context = subst.map({case (Var(name), expr) => (name,expr) }).foldRight(context)({
-          case ((name,expr), context) =>   record_variable_assignment(name,expr)(context)
-=======
     def handle_pure_synthesis_rule(rule: SuslikProofStep.PureSynthesis, next: ProofTree[SuslikProofStep], context: Context): ProofTree[VSTProofStep] = rule match {
-      case SuslikProofStep.PureSynthesis(is_final, subst) =>
+      case SuslikProofStep.PureSynthesis(_, is_final, subst) =>
         val new_context = subst.map({ case (Var(name), expr) => (name, expr) }).foldRight(context)({
           case ((name, expr), context) => record_variable_assignment(name, expr)(context)
->>>>>>> 11cc7435
-        })
-        translate_proof_rules(node.next.head)(new_context)
-    }
-
-<<<<<<< HEAD
-    def handle_heap_unify(node: ProofRule.Node, context: Context): ProofSteps = node.rule match {
-      case ProofRule.HeapUnify(_) =>
-//        val new_context = subst.map({case (Var(name), expr) => (name,expr) }).foldRight(context)({
-//          case ((name,expr), context) =>   record_variable_assignment(name,expr)(context)
-//        })
-        translate_proof_rules(node.next.head)(context)
-    }
-
-    def handle_heap_unify_pointer(node: ProofRule.Node, context: Context): ProofSteps = node.rule match {
-      case ProofRule.HeapUnifyPointer(subst) =>
-        val new_context = subst.map({case (Var(name), expr) => (name,expr) }).foldRight(context)({
-          case ((name,expr), context) =>   record_variable_assignment(name,expr)(context)
-=======
+        })
+        translate_proof_rules(next)(new_context)
+    }
+
     def handle_heap_unify(rule: SuslikProofStep.HeapUnify, next: ProofTree[SuslikProofStep], context: Context): ProofTree[VSTProofStep] = rule match {
-      case SuslikProofStep.HeapUnify(_) =>
+      case SuslikProofStep.HeapUnify(_, _) =>
         //        val new_context = subst.map({case (Var(name), expr) => (name,expr) }).foldRight(context)({
         //          case ((name,expr), context) =>   record_variable_assignment(name,expr)(context)
         //        })
@@ -632,23 +506,16 @@
     }
 
     def handle_heap_unify_pointer(rule: SuslikProofStep.HeapUnifyPointer, next: ProofTree[SuslikProofStep], context: Context): ProofTree[VSTProofStep] = rule match {
-      case SuslikProofStep.HeapUnifyPointer(subst) =>
+      case SuslikProofStep.HeapUnifyPointer(_, subst) =>
         val new_context = subst.map({ case (Var(name), expr) => (name, expr) }).foldRight(context)({
           case ((name, expr), context) => record_variable_assignment(name, expr)(context)
->>>>>>> 11cc7435
-        })
-        translate_proof_rules(node.next.head)(new_context)
-    }
-
-<<<<<<< HEAD
-    def handle_substl_rule(node: ProofRule.Node, context: Context): ProofSteps = node.rule match {
-      case ProofRule.SubstL(map) =>
-        map.toList.foldRight(translate_proof_rules(node.next.head)(context))({
-=======
+        })
+        translate_proof_rules(next)(new_context)
+    }
+
     def handle_substl_rule(rule: SuslikProofStep.SubstL, next: ProofTree[SuslikProofStep], context: Context): ProofTree[VSTProofStep] = rule match {
-      case SuslikProofStep.SubstL(map) =>
+      case SuslikProofStep.SubstL(_, map) =>
         map.toList.foldRight(translate_proof_rules(next)(context))({
->>>>>>> 11cc7435
           case ((Var(name), expr), next) =>
             ProofTree(VSTProofStep.AssertPropSubst(
               name,
@@ -657,17 +524,11 @@
         })
     }
 
-<<<<<<< HEAD
-    def handle_substr_rule(node: ProofRule.Node, context: Context): ProofSteps = node.rule match {
-      case ProofRule.SubstR(map) =>
-        def apply_subst(context: Context)(map: List[(Var, Expr)]): ProofSteps =
-=======
     def handle_substr_rule(rule: SuslikProofStep.SubstR, next: ProofTree[SuslikProofStep], context: Context): ProofTree[VSTProofStep] = rule match {
-      case SuslikProofStep.SubstR(map) =>
+      case SuslikProofStep.SubstR(_, map) =>
         def apply_subst(context: Context)(map: List[(Var, Expr)]): ProofTree[VSTProofStep] =
->>>>>>> 11cc7435
           map match {
-            case Nil => translate_proof_rules(node.next.head)(context)
+            case Nil => translate_proof_rules(next)(context)
             case ::((Var(old_name), Var(new_name)), rest) =>
               val new_context = record_variable_mapping(Map(Var(old_name) -> Var(new_name)))(context)
               ProofTree(VSTProofStep.Rename(old_name, new_name,
@@ -681,13 +542,8 @@
         apply_subst(context)(map.toList)
     }
 
-<<<<<<< HEAD
-    def handle_abduce_call(node: ProofRule.Node, context: Context): ProofSteps = node.rule match {
-      case ProofRule.AbduceCall(new_vars, f_pre, callePost, Call(Var(fun), _, _), freshSub, _, _, _) =>
-=======
     def handle_abduce_call(rule: SuslikProofStep.AbduceCall, next: ProofTree[SuslikProofStep], context: Context): ProofTree[VSTProofStep] = rule match {
-      case SuslikProofStep.AbduceCall(new_vars, f_pre, callePost, Call(Var(fun), _, _), freshSub, _, _, _) =>
->>>>>>> 11cc7435
+      case SuslikProofStep.AbduceCall(_, new_vars, f_pre, callePost, Call(Var(fun), _, _), freshSub, _, _, _) =>
         var typing_context = retrieve_typing_context(context)
         f_pre.vars.foreach({ case Var(name) =>
           if (!typing_context.contains(name)) {
@@ -698,26 +554,11 @@
         val call_args = unify_call_params(call_precond).map({ case (name, _) => name })
         val existentials = spec.existensial_params.toList.map({ case (name, ty) => (freshSub(Var(name)).name, ty) })
         var new_context = push_function((fun, call_args, existentials))(context)
-        translate_proof_rules(node.next.head)(new_context)
-    }
-
-<<<<<<< HEAD
-    def handle_nilnotnval_rule(node: ProofRule.Node, context: Context) = node.rule match {
-      case ProofRule.NilNotLval(vars) =>
-        vars.foldRight(translate_proof_rules(node.next.head)(context))({
-          case (_@Var(name), rest) => ProofSteps.ValidPointer(
-            name, rest
-          )
-        })
-    }
-
-    def handle_abduce_branch_rule(node: ProofRule.Node, context: Context): ProofSteps = node.rule match {
-      case ProofRule.AbduceBranch(cond, bLabel) =>
-        val Seq(ifTrue, ifFalse) = node.next
-        ProofSteps.ForwardIf(List(
-=======
+        translate_proof_rules(next)(new_context)
+    }
+
     def handle_nilnotnval_rule(rule: SuslikProofStep.NilNotLval, next: ProofTree[SuslikProofStep], context: Context) = rule match {
-      case SuslikProofStep.NilNotLval(vars) =>
+      case SuslikProofStep.NilNotLval(_, vars) =>
         vars.foldRight(translate_proof_rules(next)(context))({
           case (_@Var(name), rest) =>
             ProofTree(VSTProofStep.ValidPointer(
@@ -727,39 +568,15 @@
     }
 
     def handle_abduce_branch_rule(rule: SuslikProofStep.AbduceBranch, ifTrue: ProofTree[SuslikProofStep], ifFalse: ProofTree[SuslikProofStep], context: Context): ProofTree[VSTProofStep] = rule match {
-      case SuslikProofStep.AbduceBranch(cond) =>
+      case SuslikProofStep.AbduceBranch(_, cond, _) =>
         ProofTree(VSTProofStep.ForwardIf, List(
->>>>>>> 11cc7435
           translate_proof_rules(ifTrue)(context),
           translate_proof_rules(ifFalse)(context)
         ))
     }
 
-<<<<<<< HEAD
-    def handle_call_rule(node: ProofRule.Node, context: Context): ProofSteps = node.rule match {
-      case ProofRule.Call(_, call) =>
-        val ((fun, args, existentials), new_context) = pop_function(context)
-        ProofSteps.ForwardCall(args,
-          existentials match {
-            case Nil => translate_proof_rules(node.next.head)(new_context)
-            case _ =>
-              ProofSteps.IntrosTuple(existentials, translate_proof_rules(node.next.head)(new_context))
-          })
-    }
-
-    def handle_write_rule(node: ProofRule.Node, context: Context): ProofSteps = node.rule match {
-      case ProofRule.Write(stmt) => ProofSteps.Forward(translate_proof_rules(node.next.head)(context))
-    }
-
-    def handle_free_rule(node: ProofRule.Node, context: Context): ProofSteps = node.rule match {
-      case ProofRule.Free(Free(Var(name)), size) => ProofSteps.Free(name, size, translate_proof_rules(node.next.head)(context))
-    }
-
-    def handle_close_rule(node: ProofRule.Node, context: Context): ProofSteps = node.rule match {
-      case ProofRule.Close(app, o_selector, asn, fresh_exist) =>
-=======
     def handle_call_rule(rule: SuslikProofStep.Call, next: ProofTree[SuslikProofStep], context: Context): ProofTree[VSTProofStep] = rule match {
-      case SuslikProofStep.Call(_, call) =>
+      case SuslikProofStep.Call(_, _, call) =>
         val ((fun, args, existentials), new_context_1) = pop_function(context)
         ProofTree(VSTProofStep.ForwardCall(args),
           existentials match {
@@ -771,16 +588,15 @@
     }
 
     def handle_write_rule(rule: SuslikProofStep.Write, next: ProofTree[SuslikProofStep], context: Context): ProofTree[VSTProofStep] = rule match {
-      case SuslikProofStep.Write(stmt) => ProofTree(VSTProofStep.Forward, List(translate_proof_rules(next)(context)))
+      case SuslikProofStep.Write(_, stmt) => ProofTree(VSTProofStep.Forward, List(translate_proof_rules(next)(context)))
     }
 
     def handle_free_rule(rule: SuslikProofStep.Free, next: ProofTree[SuslikProofStep], context: Context): ProofTree[VSTProofStep] = rule match {
-      case SuslikProofStep.Free(Free(Var(name)), size) => ProofTree(VSTProofStep.Free(name, size), List(translate_proof_rules(next)(context)))
+      case SuslikProofStep.Free(_, Free(Var(name)), size) => ProofTree(VSTProofStep.Free(name, size), List(translate_proof_rules(next)(context)))
     }
 
     def handle_close_rule(rule: SuslikProofStep.Close, next: ProofTree[SuslikProofStep], context: Context): ProofTree[VSTProofStep] = rule match {
-      case SuslikProofStep.Close(app, o_selector, asn, fresh_exist) =>
->>>>>>> 11cc7435
+      case SuslikProofStep.Close(_, app, o_selector, asn, fresh_exist) =>
 
         // Use application of of constructor to infer mapping of variables
         val predicate = pred_map(app.pred)
@@ -840,50 +656,11 @@
         val new_context_1 = record_variable_mapping(fresh_exist)(new_context) // record_variable_mapping(fresh_exist)(new_context)
         val new_context_2 = add_new_variables(clause_existentials.toMap)(new_context_1) // record_variable_mapping(fresh_exist)(new_context)
 
-        translate_proof_rules(node.next.head)(new_context_2)
-    }
-
-<<<<<<< HEAD
-    def handle_malloc_rule(node: ProofRule.Node, context: Context) = node.rule match {
-      case ProofRule.Malloc(map, Malloc(Var(to_var), _, sz)) =>
-        val new_context =
-          map.foldRight(
-            add_new_variables(map.map({case (Var(original), Var(name)) => (name, CoqPtrType)}))(context)
-          )({case ((Var(old_name), new_expr), context) => record_variable_assignment(old_name,new_expr)(context)})
-        ProofSteps.Malloc(sz,
-          ProofSteps.Intros(
-            List((to_var, CoqPtrType)),
-            translate_proof_rules(node.next.head)(new_context)
-          ))
-    }
-
-    def translate_proof_rules(node: ProofRule.Node)(context: Context): ProofSteps = {
-      node.rule match {
-        //          Branching rules
-        case ProofRule.Open(SApp(_, _, _, Var(_)), _, _, _) => handle_open_rule(node, context)
-        case ProofRule.AbduceBranch(cond, bLabel) => handle_abduce_branch_rule(node, context)
-
-        //          Read and write Operations
-        case ProofRule.Write(_) => handle_write_rule(node, context)
-        case ProofRule.Read(subst, option) => handle_read_rule(node, context)
-
-        //          Memory management rules
-        case ProofRule.Free(Free(Var(_)), _) => handle_free_rule(node, context)
-        case ProofRule.Malloc(map, Malloc(Var(to_var), _, sz)) => handle_malloc_rule(node, context)
-
-        //          Abduce call & Existentials
-        case ProofRule.AbduceCall(_, _, _, Call(Var(_), _, _), _, _, _, _) => handle_abduce_call(node, context)
-        case ProofRule.Pick(_) => handle_pick_rule(node, context)
-        case ProofRule.PureSynthesis(_, _) => handle_pure_synthesis_rule(node, context)
-        case ProofRule.PickCard(_) => handle_pick_card_rule(node, context)
-        case ProofRule.PickArg(_) => handle_pick_arg_rule(node, context)
-        case ProofRule.Call(_, _) => handle_call_rule(node, context)
-        case ProofRule.Close(_, _, _, _) => handle_close_rule(node, context)
-        case ProofRule.HeapUnify(_) => handle_heap_unify(node, context)
-        case ProofRule.HeapUnifyPointer(_) => handle_heap_unify_pointer(node, context)
-=======
+        translate_proof_rules(next)(new_context_2)
+    }
+
     def handle_malloc_rule(rule: SuslikProofStep.Malloc, next: ProofTree[SuslikProofStep], context: Context) = rule match {
-      case SuslikProofStep.Malloc(map, Malloc(Var(to_var), _, sz)) =>
+      case SuslikProofStep.Malloc(_, map, Malloc(Var(to_var), _, sz)) =>
         val new_context_1 =
           map.foldRight(
             add_new_variables(map.map({ case (Var(original), Var(name)) => (name, CoqPtrType) }))(context)
@@ -899,63 +676,45 @@
     def translate_proof_rules(rule: ProofTree[SuslikProofStep])(context: Context): ProofTree[VSTProofStep] = {
       rule match {
         //          Branching rules
-        case ProofTree(rule@SuslikProofStep.Open(SApp(_, _, _, Var(_)), _, _, _), children) => handle_open_rule(rule, children, context)
-        case ProofTree(rule@SuslikProofStep.AbduceBranch(cond), List(ifTrue, ifFalse) ) => handle_abduce_branch_rule(rule, ifTrue, ifFalse, context)
+        case ProofTree(rule@SuslikProofStep.Open(_, SApp(_, _, _, Var(_)), _, _, _), children) => handle_open_rule(rule, children, context)
+        case ProofTree(rule@SuslikProofStep.AbduceBranch(_, cond, _), List(ifTrue, ifFalse) ) => handle_abduce_branch_rule(rule, ifTrue, ifFalse, context)
 
         //          Read and write Operations
-        case ProofTree(rule@SuslikProofStep.Write(_), List(next)) => handle_write_rule(rule, next, context)
-        case ProofTree(rule@SuslikProofStep.Read(subst, option), List(next)) => handle_read_rule(rule, next, context)
+        case ProofTree(rule@SuslikProofStep.Write(_, _), List(next)) => handle_write_rule(rule, next, context)
+        case ProofTree(rule@SuslikProofStep.Read(_, subst, option), List(next)) => handle_read_rule(rule, next, context)
 
         //          Memory management rules
-        case ProofTree(rule@SuslikProofStep.Free(Free(Var(_)), _), List(next)) => handle_free_rule(rule, next, context)
-        case ProofTree(rule@SuslikProofStep.Malloc(map, Malloc(Var(to_var), _, sz)), List(next)) => handle_malloc_rule(rule, next, context)
+        case ProofTree(rule@SuslikProofStep.Free(_, Free(Var(_)), _), List(next)) => handle_free_rule(rule, next, context)
+        case ProofTree(rule@SuslikProofStep.Malloc(_, map, Malloc(Var(to_var), _, sz)), List(next)) => handle_malloc_rule(rule, next, context)
 
         //          Abduce call & Existentials
-        case ProofTree(rule@SuslikProofStep.AbduceCall(_, _, _, Call(Var(_), _, _), _, _, _, _), List(next)) => handle_abduce_call(rule, next, context)
-        case ProofTree(rule@SuslikProofStep.Pick(_), List(next)) => handle_pick_rule(rule, next, context)
-        case ProofTree(rule@SuslikProofStep.PureSynthesis(_, _), List(next)) => handle_pure_synthesis_rule(rule, next, context)
-        case ProofTree(rule@SuslikProofStep.PickCard(_), List(next)) => handle_pick_card_rule(rule, next, context)
-        case ProofTree(rule@SuslikProofStep.PickArg(_), List(next)) => handle_pick_arg_rule(rule, next, context)
-        case ProofTree(rule@SuslikProofStep.Call(_, _), List(next)) => handle_call_rule(rule, next, context)
-        case ProofTree(rule@SuslikProofStep.Close(_, _, _, _), List(next)) => handle_close_rule(rule, next, context)
-        case ProofTree(rule@SuslikProofStep.HeapUnify(_), List(next)) => handle_heap_unify(rule, next, context)
-        case ProofTree(rule@SuslikProofStep.HeapUnifyPointer(_), List(next)) => handle_heap_unify_pointer(rule, next, context)
->>>>>>> 11cc7435
+        case ProofTree(rule@SuslikProofStep.AbduceCall(_, _, _, _, Call(Var(_), _, _), _, _, _, _), List(next)) => handle_abduce_call(rule, next, context)
+        case ProofTree(rule@SuslikProofStep.Pick(_, _), List(next)) => handle_pick_rule(rule, next, context)
+        case ProofTree(rule@SuslikProofStep.PureSynthesis(_, _, _), List(next)) => handle_pure_synthesis_rule(rule, next, context)
+        case ProofTree(rule@SuslikProofStep.PickCard(_, _), List(next)) => handle_pick_card_rule(rule, next, context)
+        case ProofTree(rule@SuslikProofStep.PickArg(_, _), List(next)) => handle_pick_arg_rule(rule, next, context)
+        case ProofTree(rule@SuslikProofStep.Call(_, _, _), List(next)) => handle_call_rule(rule, next, context)
+        case ProofTree(rule@SuslikProofStep.Close(_, _, _, _, _), List(next)) => handle_close_rule(rule, next, context)
+        case ProofTree(rule@SuslikProofStep.HeapUnify(_, _), List(next)) => handle_heap_unify(rule, next, context)
+        case ProofTree(rule@SuslikProofStep.HeapUnifyPointer(_, _), List(next)) => handle_heap_unify_pointer(rule, next, context)
 
 
         //          Completion rule
-        case ProofTree(SuslikProofStep.EmpRule, List()) => handle_emp_rule(context)
+        case ProofTree(SuslikProofStep.EmpRule(_), List()) => handle_emp_rule(context)
 
         //          Context changing rules
-<<<<<<< HEAD
-        case ProofRule.NilNotLval(_) => handle_nilnotnval_rule(node, context)
-        case ProofRule.SubstL(_) => handle_substl_rule(node, context)
-        case ProofRule.SubstR(_) => handle_substr_rule(node, context)
+        case ProofTree(rule@SuslikProofStep.NilNotLval(_, _), List(next)) => handle_nilnotnval_rule(rule, next, context)
+        case ProofTree(rule@SuslikProofStep.SubstL(_, _), List(next)) => handle_substl_rule(rule, next, context)
+        case ProofTree(rule@SuslikProofStep.SubstR(_, _), List(next)) => handle_substr_rule(rule, next, context)
 
         //          Ignored rules
-        case ProofRule.WeakenPre(unused) => translate_proof_rules(node.next.head)(context)
-        case ProofRule.CheckPost(pre_phi, post_phi) => translate_proof_rules(node.next.head)(context)
-
-        case ProofRule.FrameUnfold(h_pre, h_post) => translate_proof_rules(node.next.head)(context)
-
-
-        case ProofRule.StarPartial(new_pre_phi, new_post_phi) => translate_proof_rules(node.next.head)(context)
-        case ProofRule.Branch(cond) => translate_proof_rules(node.next.head)(context)
-        case ProofRule.Init(goal) => translate_proof_rules(node.next.head)(context)
-=======
-        case ProofTree(rule@SuslikProofStep.NilNotLval(_), List(next)) => handle_nilnotnval_rule(rule, next, context)
-        case ProofTree(rule@SuslikProofStep.SubstL(_), List(next)) => handle_substl_rule(rule, next, context)
-        case ProofTree(rule@SuslikProofStep.SubstR(_), List(next)) => handle_substr_rule(rule, next, context)
-
-        //          Ignored rules
-        case ProofTree(SuslikProofStep.WeakenPre(unused), List(next)) => translate_proof_rules(next)(context)
-        case ProofTree(SuslikProofStep.CheckPost(_, _), List(next)) => translate_proof_rules(next)(context)
-
-        case ProofTree(SuslikProofStep.FrameUnfold(h_pre, h_post), List(next)) => translate_proof_rules(next)(context)
-
-
-        case ProofTree(SuslikProofStep.StarPartial(new_pre_phi, new_post_phi), List(next)) => translate_proof_rules(next)(context)
->>>>>>> 11cc7435
+        case ProofTree(SuslikProofStep.WeakenPre(_, unused), List(next)) => translate_proof_rules(next)(context)
+        case ProofTree(SuslikProofStep.CheckPost(_, _, _), List(next)) => translate_proof_rules(next)(context)
+
+        case ProofTree(SuslikProofStep.FrameUnfold(_, h_pre, h_post), List(next)) => translate_proof_rules(next)(context)
+
+
+        case ProofTree(SuslikProofStep.StarPartial(_, new_pre_phi, new_post_phi), List(next)) => translate_proof_rules(next)(context)
       }
     }
 
@@ -967,29 +726,14 @@
     Proof(name, predicates, spec, vst_proof, contains_free(simplified), contains_malloc(simplified))
   }
 
-<<<<<<< HEAD
-  def contains_free(proof: ProofRule.Node): Boolean = proof.rule match {
-    case _:ProofRule.Free => true
-    case ProofRule.EmpRule | ProofRule.Inconsistency => false
-    case _:ProofRule.Branch => contains_free(proof.next.head)
-    case _ => proof.next.exists(contains_free)
-  }
-
-  def contains_malloc(proof: ProofRule.Node): Boolean = proof.rule match {
-    case _:ProofRule.Malloc => true
-    case ProofRule.EmpRule | ProofRule.Inconsistency => false
-    case _:ProofRule.Branch => contains_malloc(proof.next.head)
-    case _ => proof.next.exists(contains_malloc)
-=======
   def contains_free(proof: ProofTree[SuslikProofStep]): Boolean = proof.rule match {
-    case SuslikProofStep.Free(stmt, size) => true
+    case SuslikProofStep.Free(_, stmt, size) => true
     case _ => proof.children.exists(contains_free)
   }
 
   def contains_malloc(proof: ProofTree[SuslikProofStep]): Boolean = proof.rule match {
-    case SuslikProofStep.Malloc(map, stmt) => true
+    case SuslikProofStep.Malloc(_, map, stmt) => true
     case _ => proof.children.exists(contains_malloc)
->>>>>>> 11cc7435
   }
 
 }