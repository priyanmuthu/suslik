--- conflicted
+++ resolved
@@ -108,11 +108,7 @@
       (pure, call) match {
         case (ProofCVar(name, _), ProofCVar(call_name, _)) => context + (name -> call_name)
         case (ProofCBoolConst(_), ProofCBoolConst(_)) => context
-<<<<<<< HEAD
         case (ProofCIntConst(_,_), ProofCIntConst(_,_)) => context
-=======
-        case (ProofCIntConst(_, _), ProofCIntConst(_, _)) => context
->>>>>>> 9802d672
         case (ProofCSetLiteral(elems), ProofCSetLiteral(call_elems)) =>
           elems.zip(call_elems).foldLeft(context)({ case (context, (expr, call_expr)) => unify_expr(context)(expr)(call_expr) })
         case (ProofCIfThenElse(cond, left, right), ProofCIfThenElse(call_cond, call_left, call_right)) =>
