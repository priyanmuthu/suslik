--- conflicted
+++ resolved
@@ -1,62 +1,54 @@
 package org.tygus.suslik.synthesis
 
-<<<<<<< HEAD
+import java.io.File
+
 import org.tygus.suslik.certification.CertificationTarget
 import org.tygus.suslik.language.PrettyPrinting
 
-import java.io.File
-=======
-import scala.concurrent.duration._
-import org.tygus.suslik.language.PrettyPrinting
-
-import scala.concurrent.duration.Deadline
->>>>>>> 20ff52e5
+import scala.concurrent.duration.{Deadline, _}
 
 /**
   * @author Ilya Sergey
   */
 
 sealed trait InputFormat
+
 case object dotSyn extends InputFormat
+
 case object dotSus extends InputFormat
 
 case class SynConfig(
                       // Synthesis params
-                      maxOpenDepth: Int         = 1,
-                      maxCloseDepth: Int        = 1,
-                      auxAbduction: Boolean     = false,
-                      branchAbduction: Boolean  = false,
-                      phased: Boolean           = true,
-                      invert: Boolean           = true,
-                      fail: Boolean             = true,
-                      commute: Boolean          = true,
-                      depthFirst: Boolean       = false,
+                      maxOpenDepth: Int = 1,
+                      maxCloseDepth: Int = 1,
+                      auxAbduction: Boolean = false,
+                      branchAbduction: Boolean = false,
+                      phased: Boolean = true,
+                      invert: Boolean = true,
+                      fail: Boolean = true,
+                      commute: Boolean = true,
+                      depthFirst: Boolean = false,
                       // Timeout and logging
-                      interactive: Boolean      = false,
-                      printStats: Boolean       = true,
+                      interactive: Boolean = false,
+                      printStats: Boolean = true,
                       printDerivations: Boolean = false,
-                      printFailed: Boolean      = false,
-                      printTags: Boolean        = false,
-                      printEnv: Boolean         = false,
-                      printColor: Boolean       = true,
-                      assertSuccess: Boolean    = true,
-                      logToFile: Boolean        = true,
-                      memoization: Boolean      = true,
-                      timeOut: Long             = 120000,
+                      printFailed: Boolean = false,
+                      printTags: Boolean = false,
+                      printEnv: Boolean = false,
+                      printColor: Boolean = true,
+                      assertSuccess: Boolean = true,
+                      logToFile: Boolean = true,
+                      memoization: Boolean = true,
+                      timeOut: Long = 120000,
                       inputFormat: InputFormat = dotSyn,
-                      // Global state
-<<<<<<< HEAD
-                      startTime: Long           = 0,
+                      startTime: Deadline = Deadline.now,
                       // Certification
                       certTarget: CertificationTarget = null,
                       certDest: File = null,
-=======
-                      startTime: Deadline       = Deadline.now
->>>>>>> 20ff52e5
                     ) extends PrettyPrinting {
 
   override def pp: String =
-    ( (if (maxOpenDepth == defaultConfig.maxOpenDepth) Nil else List(s"maxOpenDepth = $maxOpenDepth")) ++
+    ((if (maxOpenDepth == defaultConfig.maxOpenDepth) Nil else List(s"maxOpenDepth = $maxOpenDepth")) ++
       (if (maxCloseDepth == defaultConfig.maxCloseDepth) Nil else List(s"maxCloseDepth = $maxCloseDepth")) ++
       (if (auxAbduction == defaultConfig.auxAbduction) Nil else List(s"auxAbduction = $auxAbduction")) ++
       (if (branchAbduction == defaultConfig.branchAbduction) Nil else List(s"branchAbduction = $branchAbduction")) ++
@@ -69,11 +61,13 @@
       ).mkString(", ")
 
   def timedOut: Boolean = (startTime + timeOut.milliseconds).isOverdue()
+
   def duration: Long = (Deadline.now - startTime).toMillis
 }
 
 case class SynTimeOutException(msg: String) extends Exception(msg)
 
 case class SynthesisException(msg: String) extends Exception(msg)
+
 case class SymbolicExecutionError(msg: String) extends Exception(msg)
 
