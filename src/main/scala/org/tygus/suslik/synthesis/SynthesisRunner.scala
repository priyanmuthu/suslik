package org.tygus.suslik.synthesis

import java.io.File

import org.tygus.suslik.certification.CertificationTarget
import org.tygus.suslik.certification.targets._
import org.tygus.suslik.report.Log
import org.tygus.suslik.util.SynLogLevels

/**
  * @author Ilya Sergey
  */

object SynthesisRunner extends SynthesisRunnerUtil {

  // Enable verbose logging
  override implicit val log = new Log(SynLogLevels.Verbose)

  /**
    * Command line args:
    *
    * fileName                       a synthesis file name (the file under the specified folder, called filename.syn)
    *
    * -r, --trace <value>            print the entire derivation trace; default: true
    * -t, --timeout <value>          timeout for the derivation; default (in milliseconds): 300000 (5 min)
    * -a, --assert <value>           check that the synthesized result against the expected one; default: true
    * -c, --maxCloseDepth <value>    maximum unfolding depth in the post-condition; default: 1
    * -o, --maxOpenDepth <value>     maximum unfolding depth in the pre-condition; default: 1
    * -x, --auxAbduction <value>     abduce auxiliary functions; default: false
    * -b, --branchAbduction <value>  abduce conditional branches; default: false
    * --phased <value>               split rules into unfolding and flat phases; default: true
    * -d, --depth <value>            depth first search; default: false
    * -i, --interactive <value>      interactive mode; default: false
    * -s, --printStats <value>       print synthesis stats; default: true
    * -e, --printEnv <value>         print synthesis context; default: false
    * -f, --printFail <value>        print failed rule applications; default: false
    * -l, --log <value>              log results to a csv file; default: true
    * --memoization <value>          enable memoization; default: true
    * --certTarget <value>           set certification target; default: none
    * --certDest <value>             write certificate to path; default: none
    *
    * --help                         prints the help reference
    *
    */
  def main(args: Array[String]): Unit = handleInput(args)

  override def doRun(testName: String, desc: String, in: String, out: String, params: SynConfig): Unit = {
    super.doRun(testName, desc, in, out, params)
    if (params.printStats) {
      println(desc)
      println()
    }
    try {
      synthesizeFromSpec(testName, in, out, params)
    } catch {
      case SynthesisException(msg) =>
        System.err.println("Synthesis failed:")
        System.err.println(msg)
    }
  }

  case class RunConfig(synConfig: SynConfig, fileName: String)

  val TOOLNAME = "SuSLik"
  val SCRIPTNAME = "suslik"
  private val VERSION = "0.1"
  private val VERSION_STRING = s"v$VERSION"

  private val defaultFile = List(".", "examples", "swap").mkString(File.separator)

  private def getParentDir(filePath: String): String = {
    val file = new File(filePath)
    if (!file.exists()) {
      "."
    }
    else file.getParentFile.getAbsolutePath
  }

  private def handleInput(args: Array[String]): Unit = {
    val newConfig = RunConfig(SynConfig(), defaultFile)
    parser.parse(args, newConfig) match {
      case Some(RunConfig(synConfig, file)) =>
        val dir = getParentDir(file)
        val fName = new File(file).getName
        runSingleTestFromDir(dir, fName, synConfig)
      case None =>
        System.err.println("Bad argument format.")
    }
  }

  private val parser = new scopt.OptionParser[RunConfig](SCRIPTNAME) {
    // See examples at https://github.com/scopt/scopt

    head(TOOLNAME, VERSION_STRING)

    implicit val certTargetRead: scopt.Read[CertificationTarget] =
      scopt.Read.reads {
        case "coq" => coq.Coq
        case _ => ???
      }

    private def uncurryLens[A,B,C](lens: scalaz.Lens[A, B])(f: C => B => B) =
      Function.uncurried { (c:C) => lens =>= f(c) }

    private val configLens = scalaz.Lens.lensu[RunConfig, SynConfig](
      (c, v) => c.copy(synConfig = v), _.synConfig)
    private def cfg[C](f:C => SynConfig => SynConfig) = uncurryLens(configLens)(f)

    arg[String]("fileName").action { (x, c) =>
      c.copy(fileName = x)
    }.text("a synthesis file name (the file under the specified folder, called filename.syn)")

    opt[Boolean]('r', "trace").action(cfg { b =>
      _.copy(printDerivations = b)
    }).text("print the entire derivation trace; default: false")

    opt[Long]('t', "timeout").action(cfg { t =>
      _.copy(timeOut = t)
    }).text("timeout for the derivation; default (in milliseconds): 300000 (5 min)")

    opt[Boolean]('a', "assert").action(cfg { b =>
      _.copy(assertSuccess = b)
    }).text("check that the synthesized result against the expected one; default: true")

    opt[Int]('c', "maxCloseDepth").action(cfg { d =>
      _.copy(maxCloseDepth = d)
    }).text("maximum unfolding depth in the post-condition; default: 1")

    opt[Int]('o', "maxOpenDepth").action(cfg { d =>
      _.copy(maxOpenDepth = d)
    }).text("maximum unfolding depth in the pre-condition; default: 1")

    opt[Boolean]('x', "auxAbduction").action(cfg { b =>
      _.copy(auxAbduction = b)
    }).text("abduce auxiliary functions; default: false")

    opt[Boolean]('b', "branchAbduction").action(cfg { b =>
      _.copy(branchAbduction = b)
    }).text("abduce conditional branches; default: false")

    opt[Boolean](name = "phased").action(cfg { b =>
      _.copy(phased = b)
    }).text("split rules into unfolding and flat phases; default: true")

    opt[Boolean]('d', name = "depth").action(cfg { b =>
      _.copy(depthFirst = b)
    }).text("depth first search; default: false")

    opt[Boolean]('i', "interactive").action(cfg { b =>
      _.copy(interactive = b)
    }).text("interactive mode; default: false")

    opt[Boolean]('s', "printStats").action(cfg { b =>
      _.copy(printStats = b)
    }).text("print synthesis stats; default: false")

<<<<<<< HEAD
    opt[Boolean]('p', "printSpecs").action { (b, rc) =>
      rc.copy(synConfig = rc.synConfig.copy(printSpecs = b))
    }.text("print specifications for synthesized functions; default: false")

    opt[Boolean]('e', "printEnv").action { (b, rc) =>
      rc.copy(synConfig = rc.synConfig.copy(printEnv = b))
    }.text("print synthesis context; default: false")
=======
    opt[Boolean]('e', "printEnv").action(cfg { b =>
      _.copy(printEnv = b)
    }).text("print synthesis context; default: false")
>>>>>>> 9be04ef3

    opt[Boolean]('f', "printFail").action(cfg { b =>
      _.copy(printFailed = b)
    }).text("print failed rule applications; default: false")

    opt[Boolean]('l', "log").action(cfg { b =>
      _.copy(logToFile = b)
    }).text("log results to a csv file; default: false")

    opt[Boolean](name = "memoization").action(cfg { b =>
      _.copy(memoization = b)
    }).text("enable memoization; default: true")

<<<<<<< HEAD
    opt[Boolean](name = "lexi").action { (b, rc) =>
      rc.copy(synConfig = rc.synConfig.copy(termination = if (b) lexicographic else totalSize))
    }.text("use lexicographic termination metric (as opposed to total size); default: false")

    opt[CertificationTarget](name="certTarget").action { (t, rc) =>
      rc.copy(synConfig = rc.synConfig.copy(certTarget = t))
    }.text("set certification target; default: none")
=======
    opt[CertificationTarget](name="certTarget").action(cfg { t =>
      _.copy(certTarget = t)
    }).text("set certification target; default: none")
>>>>>>> 9be04ef3

    opt[File](name="certDest").action(cfg { f =>
      _.copy(certDest = f)
    }).text("write certificate to path; default: none")

    help("help").text("prints this usage text")

    note("\nOnce the synthesis is done execution, statistics will be available in stats.csv (rewritten every time).\n")

  }

  def parseParams(paramString: Array[String], params: SynConfig): SynConfig = {
    val newConfig = RunConfig(params, defaultFile)
    parser.parse(paramString, newConfig) match {
      case Some(RunConfig(synConfig, _)) => synConfig
      case None => throw SynthesisException("Bad argument format.")
    }
  }
}<|MERGE_RESOLUTION|>--- conflicted
+++ resolved
@@ -154,7 +154,6 @@
       _.copy(printStats = b)
     }).text("print synthesis stats; default: false")
 
-<<<<<<< HEAD
     opt[Boolean]('p', "printSpecs").action { (b, rc) =>
       rc.copy(synConfig = rc.synConfig.copy(printSpecs = b))
     }.text("print specifications for synthesized functions; default: false")
@@ -162,11 +161,6 @@
     opt[Boolean]('e', "printEnv").action { (b, rc) =>
       rc.copy(synConfig = rc.synConfig.copy(printEnv = b))
     }.text("print synthesis context; default: false")
-=======
-    opt[Boolean]('e', "printEnv").action(cfg { b =>
-      _.copy(printEnv = b)
-    }).text("print synthesis context; default: false")
->>>>>>> 9be04ef3
 
     opt[Boolean]('f', "printFail").action(cfg { b =>
       _.copy(printFailed = b)
@@ -180,7 +174,6 @@
       _.copy(memoization = b)
     }).text("enable memoization; default: true")
 
-<<<<<<< HEAD
     opt[Boolean](name = "lexi").action { (b, rc) =>
       rc.copy(synConfig = rc.synConfig.copy(termination = if (b) lexicographic else totalSize))
     }.text("use lexicographic termination metric (as opposed to total size); default: false")
@@ -188,11 +181,6 @@
     opt[CertificationTarget](name="certTarget").action { (t, rc) =>
       rc.copy(synConfig = rc.synConfig.copy(certTarget = t))
     }.text("set certification target; default: none")
-=======
-    opt[CertificationTarget](name="certTarget").action(cfg { t =>
-      _.copy(certTarget = t)
-    }).text("set certification target; default: none")
->>>>>>> 9be04ef3
 
     opt[File](name="certDest").action(cfg { f =>
       _.copy(certDest = f)
