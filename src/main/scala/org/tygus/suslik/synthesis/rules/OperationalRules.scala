package org.tygus.suslik.synthesis.rules

import org.tygus.suslik.LanguageUtils.generateFreshVar
import org.tygus.suslik.language.Expressions._
import org.tygus.suslik.language.{Statements, _}
import org.tygus.suslik.logic._
import org.tygus.suslik.logic.Specifications._
import org.tygus.suslik.synthesis.rules.Rules._

/**
  * Operational rules emit statement that operate of flat parts of the heap.
  * @author Nadia Polikarpova, Ilya Sergey
  */

object OperationalRules extends SepLogicUtils with RuleUtils {

  val exceptionQualifier: String = "rule-operational"

  import Statements._

  /*
  Write rule: create a new write from where it's possible

  Γ ; {φ ; x.f -> l' * P} ; {ψ ; x.f -> l' * Q} ---> S   GV(l) = GV(l') = Ø
  ------------------------------------------------------------------------- [write]
  Γ ; {φ ; x.f -> l * P} ; {ψ ; x.f -> l' * Q} ---> *x.f := l' ; S

  */
  object WriteRuleOld extends SynthesisRule with FlatPhase {

    override def toString: Ident = "[Op: write-old]"

    def apply(goal: Goal): Seq[RuleResult] = {
      val pre = goal.pre
      val post = goal.post

      // Heaplets have no ghosts
      def noGhosts: Heaplet => Boolean = {
<<<<<<< HEAD
        case PointsTo(x@(Var(_)), _, e, _) => !goal.isGhost(x) && e.vars.forall(v => !goal.isGhost(v))
=======
        case PointsTo(x@Var(_), _, e) => !goal.isGhost(x) && e.vars.forall(v => !goal.isGhost(v))
>>>>>>> fd0cf14b
        case _ => false
      }

      // When do two heaplets match
      def isMatch(hl: Heaplet, hr: Heaplet) = sameLhs(hl)(hr) && noGhosts(hr)

      findMatchingHeaplets(noGhosts, isMatch, goal.pre.sigma, goal.post.sigma) match {
        case None => Nil
<<<<<<< HEAD
        case Some((hl@(PointsTo(x@Var(_), offset, e1, m1)), hr@(PointsTo(_, _, e2, m2)))) =>
          if (!hl.isMutable || m1 != m2) {
            return Nil
            // Do not write if points-to is immutable
          }

=======
        case Some((hl@PointsTo(x@Var(_), offset, e1), hr@PointsTo(_, _, e2))) =>
>>>>>>> fd0cf14b
          if (e1 == e2) {
            return Nil
          } // Do not write if RHSs are the same

          val newPre = Assertion(pre.phi, goal.pre.sigma - hl)
          val newPost = Assertion(post.phi, goal.post.sigma - hr)
          val subGoal = goal.spawnChild(newPre, newPost)
          val kont: StmtProducer = prepend(Store(x, offset, e2), toString) >> handleGuard(goal) >> extractHelper(goal)

          List(RuleResult(List(subGoal), kont))
        case Some((hl, hr)) =>
          ruleAssert(assertion = false, s"Write rule matched unexpected heaplets ${hl.pp} and ${hr.pp}")
          Nil
      }
    }
  }


  /*
  Write rule: create a new write from where it's possible

  Γ ; {φ ; P} ; {ψ ; x.f -> Y * Q} ---> S   GV(l) = Ø  Y is fresh
  ------------------------------------------------------------------------- [write]
  Γ ; {φ ; P} ; {ψ ; x.f -> l * Q} ---> S; *x.f := l

  */
  object WriteRule extends SynthesisRule with FlatPhase with InvertibleRule {

    override def toString: Ident = "[Op: write]"

    def apply(goal: Goal): Seq[RuleResult] = {

      val pre = goal.pre
      val post = goal.post

      // Heaplets have no ghosts
      def noGhosts: Heaplet => Boolean = {
        case PointsTo(x@Var(_), _, e, _) => !goal.isGhost(x) && e.vars.forall(v => !goal.isGhost(v))
        case _ => false
      }

      findHeaplet(noGhosts, post.sigma) match {
        case None => Nil
        case Some(h@PointsTo(x@Var(_), offset, l, _)) =>

          // Cannot write to immutable or absent heaplets
          if (!h.isMutable) return Nil

          // Same heaplet in pre: no point in writing
          if (pre.sigma.chunks.contains(h)) return Nil

          val y = generateFreshVar(goal)

          val newPost = Assertion(post.phi, (post.sigma - h) ** PointsTo(x, offset, y))
          val subGoal = goal.spawnChild(post = newPost)
          val kont: StmtProducer = append(Store(x, offset, l), toString) >> handleGuard(goal) >> extractHelper(goal)
          List(RuleResult(List(subGoal), kont))
        case Some(h) =>
          ruleAssert(false, s"Write rule matched unexpected heaplet ${h.pp}")
          Nil
      }
    }
  }
  /*
  Read rule: create a fresh typed read

        y is fresh   Γ,y ; [y/A]{φ ; x -> A * P} ; [y/A]{ψ ; Q} ---> S
      ---------------------------------------------------------------- [read]
             Γ ; {φ ; x.f -> A * P} ; {ψ ; Q} ---> let y := *x.f ; S
  */
  object ReadRule extends SynthesisRule with AnyPhase with InvertibleRule {

    override def toString: Ident = "[Op: read]"

    def apply(goal: Goal): Seq[RuleResult] = {
      val pre = goal.pre
      val post = goal.post
      val gamma = goal.gamma

      def isGhostPoints: Heaplet => Boolean = {
        case PointsTo(x@Var(_), _, a@Var(_), _) =>
          goal.isGhost(a) && !goal.isGhost(x)
        case _ => false
      }

      findHeaplet(isGhostPoints, goal.pre.sigma) match {
        case None => Nil
        case Some(h@PointsTo(x@Var(_), offset, a@Var(_), _)) =>

          val y = generateFreshVar(goal, a.name)
          val tpy = goal.getType(a)

<<<<<<< HEAD
          val subGoal = goal.copy(pre = pre.subst(a, y), post = post.subst(a, y)).addProgramVar(y,tpy)
          val kont: StmtProducer = prepend(Load(y, tpy, x, offset), toString)
          List(Subderivation(List(subGoal), kont))
=======
          val subGoal = goal.spawnChild(pre.subst(a, y), post = post.subst(a, y)).addProgramVar(y,tpy)
          val kont: StmtProducer = prepend(Load(y, tpy, x, offset), toString) >> handleGuard(goal) >> extractHelper(goal)
          List(RuleResult(List(subGoal), kont))
>>>>>>> fd0cf14b
        case Some(h) =>
          ruleAssert(false, s"Read rule matched unexpected heaplet ${h.pp}")
          Nil
      }
    }
  }


  /*
  Alloc rule: allocate memory for an existential block

           X ∈ GV(post) / GV (pre)        y, Ai fresh
         Γ ; {φ ; y -> (A0 .. An) * P} ; {ψ ; [y/X]Q} ---> S
     -------------------------------------------------------------- [alloc]
     Γ ; {φ ; P} ; {ψ ; block(X, n) * Q} ---> let y = malloc(n); S
  */
  object AllocRule extends SynthesisRule with FlatPhase { // TODO should we guard?
    override def toString: Ident = "[Op: alloc]"

    def findTargetHeaplets(goal: Goal): Option[(Block, Seq[Heaplet])] = {
      def isExistBlock: Heaplet => Boolean = {
        case Block(x@Var(_), _, _) => goal.isExistential(x)
        case _ => false
      }

      findBlockAndChunks(isExistBlock, _ => true, goal.post.sigma)
    }

    def apply(goal: Goal): Seq[RuleResult] = {

      val pre = goal.pre
      val post = goal.post
      val gamma = goal.gamma
      val deriv = goal.hist

      findTargetHeaplets(goal) match {
        case None => Nil
        case Some((h@Block(x@Var(_), sz, _), pts)) =>
          val y = generateFreshVar(goal, x.name)
          val tpy = LocType

          val freshChunks = for {
            off <- 0 until sz
            z = generateFreshVar(goal)
          } // yield PointsTo(y, off, z)
            yield PointsTo(y, off, IntConst(666))
          val freshBlock = Block(x, sz).subst(x, y)
          val newPre = Assertion(pre.phi, SFormula(pre.sigma.chunks ++ freshChunks ++ List(freshBlock)))

          val postFootprint = pts.map(p => deriv.postIndex.lastIndexOf(p)).toSet + deriv.postIndex.lastIndexOf(h)
          val ruleApp = saveApplication((Set.empty, postFootprint), deriv)

          val subGoal = goal.spawnChild(newPre, post.subst(x, y), newRuleApp = Some(ruleApp)).addProgramVar(y, tpy)
          val kont: StmtProducer = prepend(Malloc(y, tpy, sz), toString) >> handleGuard(goal) >> extractHelper(goal)
          List(RuleResult(List(subGoal), kont))
        case _ => Nil
      }
    }

  }

  /*
  Free rule: free a non-ghost block from the pre-state

                     Γ ; {φ ; P} ; {ψ ; Q} ---> S     GV(li) = Ø
   ------------------------------------------------------------------------ [free]
   Γ ; {φ ; block(x, n) * x -> (l1 .. ln) * P} ; { ψ ; Q } ---> free(x); S
*/
  object FreeRule extends SynthesisRule with FlatPhase {

    override def toString: Ident = "[Op: free]"

    def findTargetHeaplets(goal: Goal): Option[(Block, Seq[Heaplet])] = {
      // Heaplets have no ghosts
      def noGhosts(h: Heaplet): Boolean = h.vars.forall(v => goal.isProgramVar(v))

      findBlockAndChunks(noGhosts, noGhosts, goal.pre.sigma)
    }

    def apply(goal: Goal): Seq[RuleResult] = {
      val pre = goal.pre
      val deriv = goal.hist

      findTargetHeaplets(goal) match {
        case None => Nil
        case Some((h@Block(x@Var(_), _, _), pts)) =>
          // should not be allowed if the target heaplet is immutable
          if (!h.isMutable || pts.exists(z => !z.isMutable)) return Nil

          val newPre = Assertion(pre.phi, pre.sigma - h - pts)

          // Collecting the footprint
          val preFootprint = pts.map(p => deriv.preIndex.lastIndexOf(p)).toSet + deriv.preIndex.lastIndexOf(h)
          val ruleApp = saveApplication((preFootprint, Set.empty), deriv)

          val subGoal = goal.spawnChild(newPre, newRuleApp = Some(ruleApp))
          val kont: StmtProducer = prepend(Free(x), toString) >> handleGuard(goal) >> extractHelper(goal)

          List(RuleResult(List(subGoal), kont))
        case Some(_) => Nil
      }
    }

  }

}<|MERGE_RESOLUTION|>--- conflicted
+++ resolved
@@ -36,11 +36,7 @@
 
       // Heaplets have no ghosts
       def noGhosts: Heaplet => Boolean = {
-<<<<<<< HEAD
-        case PointsTo(x@(Var(_)), _, e, _) => !goal.isGhost(x) && e.vars.forall(v => !goal.isGhost(v))
-=======
-        case PointsTo(x@Var(_), _, e) => !goal.isGhost(x) && e.vars.forall(v => !goal.isGhost(v))
->>>>>>> fd0cf14b
+        case PointsTo(x@Var(_), _, e, _) => !goal.isGhost(x) && e.vars.forall(v => !goal.isGhost(v))
         case _ => false
       }
 
@@ -49,20 +45,16 @@
 
       findMatchingHeaplets(noGhosts, isMatch, goal.pre.sigma, goal.post.sigma) match {
         case None => Nil
-<<<<<<< HEAD
-        case Some((hl@(PointsTo(x@Var(_), offset, e1, m1)), hr@(PointsTo(_, _, e2, m2)))) =>
+        case Some((hl@PointsTo(x@Var(_), offset, e1, m1), hr@PointsTo(_, _, e2, m2))) =>
+          if (e1 == e2) {
+            return Nil
+          } // Do not write if RHSs are the same
+
           if (!hl.isMutable || m1 != m2) {
             return Nil
             // Do not write if points-to is immutable
           }
 
-=======
-        case Some((hl@PointsTo(x@Var(_), offset, e1), hr@PointsTo(_, _, e2))) =>
->>>>>>> fd0cf14b
-          if (e1 == e2) {
-            return Nil
-          } // Do not write if RHSs are the same
-
           val newPre = Assertion(pre.phi, goal.pre.sigma - hl)
           val newPost = Assertion(post.phi, goal.post.sigma - hr)
           val subGoal = goal.spawnChild(newPre, newPost)
@@ -151,15 +143,9 @@
           val y = generateFreshVar(goal, a.name)
           val tpy = goal.getType(a)
 
-<<<<<<< HEAD
-          val subGoal = goal.copy(pre = pre.subst(a, y), post = post.subst(a, y)).addProgramVar(y,tpy)
-          val kont: StmtProducer = prepend(Load(y, tpy, x, offset), toString)
-          List(Subderivation(List(subGoal), kont))
-=======
           val subGoal = goal.spawnChild(pre.subst(a, y), post = post.subst(a, y)).addProgramVar(y,tpy)
           val kont: StmtProducer = prepend(Load(y, tpy, x, offset), toString) >> handleGuard(goal) >> extractHelper(goal)
           List(RuleResult(List(subGoal), kont))
->>>>>>> fd0cf14b
         case Some(h) =>
           ruleAssert(false, s"Read rule matched unexpected heaplet ${h.pp}")
           Nil
