package org.tygus.suslik.synthesis.rules

import org.tygus.suslik.LanguageUtils.generateFreshVar
import org.tygus.suslik.language.Expressions._
import org.tygus.suslik.language.{Statements, _}
import org.tygus.suslik.logic._
import org.tygus.suslik.logic.Specifications._
import org.tygus.suslik.synthesis.rules.Rules._

/**
  * Operational rules emit statement that operate of flat parts of the heap.
  * @author Nadia Polikarpova, Ilya Sergey
  */

object OperationalRules extends SepLogicUtils with RuleUtils {

  val exceptionQualifier: String = "rule-operational"

  import Statements._

  /*
  Write rule: create a new write from where it's possible

  Γ ; {φ ; x.f -> l' * P} ; {ψ ; x.f -> l' * Q} ---> S   GV(l) = GV(l') = Ø
  ------------------------------------------------------------------------- [write]
  Γ ; {φ ; x.f -> l * P} ; {ψ ; x.f -> l' * Q} ---> *x.f := l' ; S

  */
  object WriteRuleOld extends SynthesisRule with FlatPhase {

    override def toString: Ident = "WriteOld"

    def apply(goal: Goal): Seq[RuleResult] = {
      val pre = goal.pre
      val post = goal.post

      // Heaplets have no ghosts
      def noGhosts: Heaplet => Boolean = {
        case PointsTo(x@Var(_), _, e, _) => !goal.isGhost(x) && e.vars.forall(v => !goal.isGhost(v))
        case _ => false
      }

      // When do two heaplets match
      def isMatch(hl: Heaplet, hr: Heaplet) = sameLhs(hl)(hr) && noGhosts(hr)

      findMatchingHeaplets(noGhosts, isMatch, goal.pre.sigma, goal.post.sigma) match {
        case None => Nil
        case Some((hl@PointsTo(x@Var(_), offset, e1, m1), hr@PointsTo(_, _, e2, m2))) =>
          if (e1 == e2) {
            return Nil
          } // Do not write if RHSs are the same

          if (!hl.isMutable || m1 != m2) {
            return Nil
            // Do not write if points-to is immutable
          }

          val newPre = Assertion(pre.phi, goal.pre.sigma - hl)
          val newPost = Assertion(post.phi, goal.post.sigma - hr)
          val subGoal = goal.spawnChild(newPre, newPost)
          val kont: StmtProducer = prepend(Store(x, offset, e2)) >> handleGuard(goal) >> extractHelper(goal)

          List(RuleResult(List(subGoal), kont, toString))
        case Some((hl, hr)) =>
          ruleAssert(assertion = false, s"Write rule matched unexpected heaplets ${hl.pp} and ${hr.pp}")
          Nil
      }
    }
  }


  /*
  Write rule: create a new write from where it's possible

  Γ ; {φ ; P} ; {ψ ; x.f -> Y * Q} ---> S   GV(l) = Ø  Y is fresh
  ------------------------------------------------------------------------- [write]
  Γ ; {φ ; P} ; {ψ ; x.f -> l * Q} ---> S; *x.f := l

  */
  object WriteRule extends SynthesisRule with FlatPhase with InvertibleRule {

    override def toString: Ident = "Write"

    def apply(goal: Goal): Seq[RuleResult] = {

      val pre = goal.pre
      val post = goal.post

      // Heaplets have no ghosts
      def noGhosts: Heaplet => Boolean = {
        case PointsTo(x@Var(_), _, e, _) => !goal.isGhost(x) && e.vars.forall(v => !goal.isGhost(v))
        case _ => false
      }

      findHeaplet(noGhosts, post.sigma) match {
        case None => Nil
        case Some(h@PointsTo(x@Var(_), offset, l, _)) =>

          // Cannot write to immutable or absent heaplets
          if (!h.isMutable) return Nil

          // Same heaplet in pre: no point in writing
          if (pre.sigma.chunks.contains(h)) return Nil

          val y = generateFreshVar(goal)

          val newPost = Assertion(post.phi, (post.sigma - h) ** PointsTo(x, offset, y))
          val subGoal = goal.spawnChild(post = newPost)
          val kont: StmtProducer = append(Store(x, offset, l)) >> handleGuard(goal) >> extractHelper(goal)
          List(RuleResult(List(subGoal), kont, toString))
        case Some(h) =>
          ruleAssert(false, s"Write rule matched unexpected heaplet ${h.pp}")
          Nil
      }
    }
  }
  /*
  Read rule: create a fresh typed read

        y is fresh   Γ,y ; [y/A]{φ ; x -> A * P} ; [y/A]{ψ ; Q} ---> S
      ---------------------------------------------------------------- [read]
             Γ ; {φ ; x.f -> A * P} ; {ψ ; Q} ---> let y := *x.f ; S
  */
  object ReadRule extends SynthesisRule with AnyPhase with InvertibleRule {

    override def toString: Ident = "Read"

    def apply(goal: Goal): Seq[RuleResult] = {
      val pre = goal.pre
      val post = goal.post
      val gamma = goal.gamma

      def isGhostPoints: Heaplet => Boolean = {
        case PointsTo(x@Var(_), _, a@Var(_), _) =>
          goal.isGhost(a) && !goal.isGhost(x)
        case _ => false
      }

      findHeaplet(isGhostPoints, goal.pre.sigma) match {
        case None => Nil
        case Some(h@PointsTo(x@Var(_), offset, a@Var(_), _)) =>

          val y = generateFreshVar(goal, a.name)
          val tpy = goal.getType(a)

          val subGoal = goal.spawnChild(pre.subst(a, y), post = post.subst(a, y)).addProgramVar(y,tpy)
          val kont: StmtProducer = prepend(Load(y, tpy, x, offset)) >> handleGuard(goal) >> extractHelper(goal)
          List(RuleResult(List(subGoal), kont, toString))
        case Some(h) =>
          ruleAssert(false, s"Read rule matched unexpected heaplet ${h.pp}")
          Nil
      }
    }
  }


  /*
  Alloc rule: allocate memory for an existential block

           X ∈ GV(post) / GV (pre)        y, Ai fresh
         Γ ; {φ ; y -> (A0 .. An) * P} ; {ψ ; [y/X]Q} ---> S
     -------------------------------------------------------------- [alloc]
     Γ ; {φ ; P} ; {ψ ; block(X, n) * Q} ---> let y = malloc(n); S
  */
<<<<<<< HEAD
  object AllocRule extends SynthesisRule with FlatPhase { // TODO should we guard?
    override def toString: Ident = "[Op: alloc]"
=======
  object AllocRule extends SynthesisRule with FlatPhase {
    override def toString: Ident = "Alloc"
>>>>>>> 60dad856

    def findTargetHeaplets(goal: Goal): Option[(Block, Seq[Heaplet])] = {
      def isExistBlock: Heaplet => Boolean = {
        case Block(x@Var(_), _, _) => goal.isExistential(x)
        case _ => false
      }

      findBlockAndChunks(isExistBlock, _ => true, goal.post.sigma)
    }

    def apply(goal: Goal): Seq[RuleResult] = {

      val pre = goal.pre
      val post = goal.post
      val gamma = goal.gamma
      val deriv = goal.hist

      findTargetHeaplets(goal) match {
        case None => Nil
        case Some((h@Block(x@Var(_), sz, _), pts)) =>
          val y = generateFreshVar(goal, x.name)
          val tpy = LocType

          val freshChunks = for {
            off <- 0 until sz
            z = generateFreshVar(goal)
          } // yield PointsTo(y, off, z)
            yield PointsTo(y, off, IntConst(666))
          val freshBlock = Block(x, sz).subst(x, y)
          val newPre = Assertion(pre.phi, SFormula(pre.sigma.chunks ++ freshChunks ++ List(freshBlock)))

          val postFootprint = pts.map(p => deriv.postIndex.lastIndexOf(p)).toSet + deriv.postIndex.lastIndexOf(h)
          val ruleApp = saveApplication((Set.empty, postFootprint), deriv)

          val subGoal = goal.spawnChild(newPre, post.subst(x, y), newRuleApp = Some(ruleApp)).addProgramVar(y, tpy)
          val kont: StmtProducer = prepend(Malloc(y, tpy, sz)) >> handleGuard(goal) >> extractHelper(goal)
          List(RuleResult(List(subGoal), kont, toString))
        case _ => Nil
      }
    }

  }

  /*
  Free rule: free a non-ghost block from the pre-state

                     Γ ; {φ ; P} ; {ψ ; Q} ---> S     GV(li) = Ø
   ------------------------------------------------------------------------ [free]
   Γ ; {φ ; block(x, n) * x -> (l1 .. ln) * P} ; { ψ ; Q } ---> free(x); S
*/
  object FreeRule extends SynthesisRule with FlatPhase {

    override def toString: Ident = "Free"

    def findTargetHeaplets(goal: Goal): Option[(Block, Seq[Heaplet])] = {
      // Heaplets have no ghosts
      def noGhosts(h: Heaplet): Boolean = h.vars.forall(v => goal.isProgramVar(v))

      findBlockAndChunks(noGhosts, noGhosts, goal.pre.sigma)
    }

    def apply(goal: Goal): Seq[RuleResult] = {
      val pre = goal.pre
      val deriv = goal.hist

      findTargetHeaplets(goal) match {
        case None => Nil
        case Some((h@Block(x@Var(_), _, _), pts)) =>
          // should not be allowed if the target heaplet is immutable
          if (!h.isMutable || pts.exists(z => !z.isMutable)) return Nil

          val newPre = Assertion(pre.phi, pre.sigma - h - pts)

          // Collecting the footprint
          val preFootprint = pts.map(p => deriv.preIndex.lastIndexOf(p)).toSet + deriv.preIndex.lastIndexOf(h)
          val ruleApp = saveApplication((preFootprint, Set.empty), deriv)

          val subGoal = goal.spawnChild(newPre, newRuleApp = Some(ruleApp))
          val kont: StmtProducer = prepend(Free(x)) >> handleGuard(goal) >> extractHelper(goal)

          List(RuleResult(List(subGoal), kont, toString))
        case Some(_) => Nil
      }
    }

  }

}<|MERGE_RESOLUTION|>--- conflicted
+++ resolved
@@ -162,13 +162,8 @@
      -------------------------------------------------------------- [alloc]
      Γ ; {φ ; P} ; {ψ ; block(X, n) * Q} ---> let y = malloc(n); S
   */
-<<<<<<< HEAD
-  object AllocRule extends SynthesisRule with FlatPhase { // TODO should we guard?
-    override def toString: Ident = "[Op: alloc]"
-=======
   object AllocRule extends SynthesisRule with FlatPhase {
     override def toString: Ident = "Alloc"
->>>>>>> 60dad856
 
     def findTargetHeaplets(goal: Goal): Option[(Block, Seq[Heaplet])] = {
       def isExistBlock: Heaplet => Boolean = {
