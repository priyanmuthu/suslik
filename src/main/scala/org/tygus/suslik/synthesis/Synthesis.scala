--- conflicted
+++ resolved
@@ -1,23 +1,10 @@
 package org.tygus.suslik.synthesis
 
-<<<<<<< HEAD
-import org.tygus.suslik.Memoization
-import org.tygus.suslik.language.Expressions.Var
-import org.tygus.suslik.language.SSLType
-=======
->>>>>>> c7f653cd
 import org.tygus.suslik.language.Statements._
 import org.tygus.suslik.logic.Specifications._
 import org.tygus.suslik.logic.{SApp, _}
 import org.tygus.suslik.logic.smt.SMTSolving
-<<<<<<< HEAD
-import org.tygus.suslik.synthesis.rules.OperationalRules._
-import org.tygus.suslik.synthesis.rules.UnfoldingRules
-import org.tygus.suslik.synthesis.rules.UnfoldingRules.CallRule
-import org.tygus.suslik.util.OtherUtil.Accumulator
-=======
 import org.tygus.suslik.synthesis.SearchTree._
->>>>>>> c7f653cd
 import org.tygus.suslik.util.{SynLogging, SynStats}
 import org.tygus.suslik.synthesis.rules.Rules._
 
@@ -41,23 +28,11 @@
 
   def nextRules(node: OrNode): List[SynthesisRule]
 
-<<<<<<< HEAD
-  val memo = new Memoization
-
-  def synthesizeProc(spec: FunSpec, env: Environment, sketch: Statement): Option[(Procedure, SynStats)] = {
+  def synthesizeProc(funGoal: FunSpec, env: Environment, sketch: Statement): Option[(List[Procedure], SynStats)] = {
     implicit val config: SynConfig = env.config
-    // Cleanup the memo table
-    memo.cleanup()
-    val FunSpec(name, tp, formals, pre, post, var_decl) = spec
-    val goal = makeNewGoal(pre, post, formals, name, env, sketch, var_decl)
-    printLog(List(("Initial specification:", Console.BLACK), (s"${goal.pp}\n", Console.BLUE)))(i = 0, config)
-=======
-  def synthesizeProc(funGoal: FunSpec, env: Environment): Option[(List[Procedure], SynStats)] = {
-    implicit val config: SynConfig = env.config
-    val FunSpec(name, tp, formals, pre, post) = funGoal
-    val goal = topLevelGoal(pre, post, formals, name, env)
+    val FunSpec(name, tp, formals, pre, post, var_decl) = funGoal
+    val goal = topLevelGoal(pre, post, formals, name, env, sketch, var_decl)
     printLog(List(("Initial specification:", Console.BLACK), (s"${goal.pp}\n", Console.BLUE)))
->>>>>>> c7f653cd
     val stats = new SynStats()
     SMTSolving.init()
     try {
@@ -76,14 +51,6 @@
     }
   }
 
-<<<<<<< HEAD
-  private def synthesize(goal: Goal, depth: Int) // todo: add goal normalization
-                        (stats: SynStats,
-                         rules: List[SynthesisRule])
-                        (implicit ind: Int = 0): Option[Statement] = {
-    lazy val res: Option[Statement] = synthesizeInner(goal, depth)(stats, rules)(ind)
-    memo.runWithMemo(goal, stats, rules, res)
-=======
   protected def synthesize(goal: Goal)
                           (stats: SynStats): Option[Solution] = {
     // Initialize worklist: root or-node containing the top-level goal
@@ -92,7 +59,6 @@
     precursors(root.id) = Set()
     val worklist = List(root)
     processWorkList(worklist)(stats, goal.env.config)
->>>>>>> c7f653cd
   }
 
 
