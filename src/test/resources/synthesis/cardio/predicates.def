predicate sll(loc x, set s) {
|  x == 0        => { s =i {} ; emp }
|  not (x == 0)  => { s =i {v} ++ s1 ; [x, 2] ** x :-> v ** (x + 1) :-> nxt ** sll(nxt, s1) }
}

predicate sll_card(loc x, set s) {
<<<<<<< HEAD
|  x == 0        => { s =i {}; emp }
|  not (x == 0)  => { s =i {v} ++ s1; [x, 2] ** x :-> v ** (x + 1) :-> nxt ** sll_card(nxt, s1)<b> }
=======
|  x == 0        => { s =i {} ; emp }
|  not (x == 0)  => { s =i {v} ++ s1 /\ b < self_card ; [x, 2] ** x :-> v ** (x + 1) :-> nxt ** sll_card(nxt, s1)<b> }
>>>>>>> 78f2d5f1
}

predicate sll_card0(loc x) {
|  x == 0        => { self_card == 0 ; emp }
|  not (x == 0)  => { self_card == b + 2 ; [x, 2] ** x :-> 0 ** (x + 1) :-> nxt ** sll_card(nxt, s1)<b> }
}


predicate tree(loc x) {
|  x == 0        => {emp}
|  not (x == 0)  => {[x, 3] ** x :-> 0 ** (x + 1) :-> l ** (x + 2) :-> r ** tree(l) ** tree(r)}
}

predicate tree_elem(loc x, int e) {
|  x == 0        => {emp}
|  not (x == 0)  => {[x, 3] ** x :-> e ** (x + 1) :-> l ** (x + 2) :-> r ** tree_elem(l, e) ** tree_elem(r, e)}
}<|MERGE_RESOLUTION|>--- conflicted
+++ resolved
@@ -4,13 +4,8 @@
 }
 
 predicate sll_card(loc x, set s) {
-<<<<<<< HEAD
-|  x == 0        => { s =i {}; emp }
-|  not (x == 0)  => { s =i {v} ++ s1; [x, 2] ** x :-> v ** (x + 1) :-> nxt ** sll_card(nxt, s1)<b> }
-=======
 |  x == 0        => { s =i {} ; emp }
 |  not (x == 0)  => { s =i {v} ++ s1 /\ b < self_card ; [x, 2] ** x :-> v ** (x + 1) :-> nxt ** sll_card(nxt, s1)<b> }
->>>>>>> 78f2d5f1
 }
 
 predicate sll_card0(loc x) {
